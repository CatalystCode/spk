--- conflicted
+++ resolved
@@ -94,13 +94,8 @@
   );
   content = content.replace("@@cmd-description@@", cmd.description);
 
-<<<<<<< HEAD
-  var options = cmd.options.reduce(function (a, c) {
+  var options = (cmd.options || []).reduce(function (a, c) {
     var o = optionTemplate
-=======
-  var options = (cmd.options || []).reduce(function(a, c) {
-    a += optionTemplate
->>>>>>> 44c99709
       .replace("@@option@@", sanitize(c.arg))
       .replace("@@description@@", sanitize(c.description));
 
