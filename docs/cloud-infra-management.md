--- conflicted
+++ resolved
@@ -156,7 +156,6 @@
 - Create a `spk.tfvars` in the generated directory based on the variables
   provided in `definition.json`
 
-<<<<<<< HEAD
 ```
 Usage:
 spk infra generate|g [options]
@@ -232,7 +231,7 @@
     |- central/
         |- definition.json
 ```
-=======
+
 ### Authentication
 
 Spk currently supports the use of Personal Access Tokens to authenticate with
@@ -245,4 +244,3 @@
 - **Using arguments** - Pass in your formatted source url for your private AzDO
   repo with the PAT and arbitrary username specified. Example
   `spk infra scaffold --name discovery-service --source https://spk:{my_PAT_Token}@dev.azure.com/microsoft/spk/_git/infra_repo --version v0.0.1 --template cluster/environments/azure-single-keyvault`
->>>>>>> 37f55bce
