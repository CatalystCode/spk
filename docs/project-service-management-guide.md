# Service Management in Bedrock

This document describes the workflow for deploying a set of services
[Bedrock](https://github.com/microsoft/bedrock/) workflows via the
[spk](https://github.com/catalystcode/spk) CLI tool.

## High Level Overview

1. Confirm you have met the [Requirements](#requirements) for SPK's automation.
2. [Install and configure SPK](#installing-and-configuring-spk)
3. Create and configure the required
   [high level definition and manifest repositories](#repositories)
4. [Initialize the Bedrock Application Repository](#initializing-an-application-repository)
5. [Add a service to the Bedrock Application Repository](#adding-a-service-to-a-application-repository)
6. Optional: [Create a Service Revision](#creating-a-service-revision)

**Notes:**

- Steps 1-4 typically only need to be done once. Multiple clusters may be
  configured to sync from the single Materialized Manifest Repositories, and
  multiple Project repositories can be pointed to the single High Level
  Definition Repository.
- Step 5 can be repeated each time you need to onboard a service to your Bedrock
  automated infrastructure.
- Step 6 can be run as many times as required to add a service revision to a
  Bedrock project.

An overview of how these different pieces fit together from an automation
perspective:

![spk resources](/docs/images/spk-resource-diagram.png "Bedrock SPK Resources")

## Requirements

This guide assumes a few things as requirements to use this automation:

1. The application code and supporting repositories are hosted on
   [Azure Devops](https://azure.microsoft.com/en-us/services/devops/).
   - If starting from scratch, then first create a
     [new Azure Devops Organization](https://docs.microsoft.com/en-us/azure/devops/user-guide/sign-up-invite-teammates?view=azure-devops),
     then
     [create a project](https://docs.microsoft.com/en-us/azure/devops/organizations/projects/create-project?view=azure-devops&tabs=preview-page).
2. The application will be packaged and run using container images hosted on
   [Azure Container Registry](https://azure.microsoft.com/en-us/services/container-registry/)
3. The user running `spk` has full access to the above resources.
4. The user is running the latest `spk`
   [release](https://github.com/catalystcode/spk/releases).
5. The user has
   [Azure CLI installed](https://docs.microsoft.com/en-us/cli/azure/?view=azure-cli-latest).
6. The user is running [git](http://git-scm.org) version
   [2.22](https://github.blog/2019-06-07-highlights-from-git-2-22/) or later.
<<<<<<< HEAD
=======
7. Optional: If a user wishes to store helm charts in the application
   repositories, then all repositories (application, high level definition,
   materialized manifests) must be in the same Azure DevOps Organization AND
   Project.
>>>>>>> 72366b9b

## Installing and Configuring SPK

`spk` is the Command Line Interface that provides automation around defining and
operating Kubernetes clusters with Bedrock principles.

### Setup SPK

Download the latest version of `spk` from the
[releases](https://github.com/catalystcode/spk/releases) page and add it to your
PATH.

To setup a local configuration:

1. [Generate a Personal Access Token](#generating-personal-access-token)
2. [Create a spk config file](#create-spk-config-file)
3. [Initialize spk](#initializing-spk)

### Generate Personal Access Token

Generate a new Personal Access Token (PAT) to grant `spk` permissions in the
Azure Devops Project. Please grant PAT the following permissions:

- Build (Read & execute)
- Code (Read, write, & manage)
- Variable Groups (Read, create, & manage)

For help, follow the
[guide](https://docs.microsoft.com/en-us/azure/devops/organizations/accounts/use-personal-access-tokens-to-authenticate?view=azure-devops&tabs=preview-page).

### Create SPK config file

Create a copy of `spk-config.yaml` from the starter
[template](./../spk-config.yaml) with the appropriate values for the
`azure_devops` section.

**Note:** This `spk-config.yaml` should not be commited anywhere, as it contains
sensitive credentials.

### Initialize SPK

Run `spk init -f <spk-config.yaml>` where `<spk-config.yaml>` the path to the
configuation file.

**Note:** When running `spk init -f <spk-config.yaml>`, `spk` will copy the
values from the config file and store it into local memory elsewhere. If you
wish to utilize `spk` with another project or target, then you must rerun
`spk init` with another configuration first OR, you may overwrite each commands
via flags.

## Repositories

Our next step is to create or onboard the repositories that support the
deployment of our services:

1. The high level definition repository
2. The materialized manifest repository
3. The application source code repository

### High Level Definition Repository

This repository holds the Bedrock High Level Deployment Definition (HLD) and
associated configurations.

This HLD is processed via [fabrikate](https://github.com/microsoft/fabrikate) in
Azure Devops on each change to generate Kubernetes YAML manifests that are
applied to the Kubernetes cluster by Flux.

#### Initializing the High Level Definition Repository

- [Create a repository in the given AzDO project.](https://docs.microsoft.com/en-us/azure/devops/repos/git/create-new-repo?view=azure-devops#create-a-repo-using-the-web-portal)
- Edit your SPK config to point to this repo (if you haven't already done this).
- [Clone the repository.](https://docs.microsoft.com/en-us/azure/devops/repos/git/create-new-repo?view=azure-devops#clone-the-repo-to-your-computer)
- Initialize via `spk`, this will add the fabrikate
  [cloud-native](https://github.com/microsoft/fabrikate-definitions/tree/master/definitions/fabrikate-cloud-native)
  stack as a initial sample component.
  ```
  spk hld init --git-push
  ```

**NOTE** `spk hld` command documentation can be found
[here](/docs/hld-management.md).

### Materialized Manifests Repository

This repository holds all the materialized kubernetes manifests that should be
deployed to a cluster. If a cluster has been deployed via Bedrock's Terraform
templates, then flux should be configured to point to this repository and will
deploy all manifests in this repository to the cluster periodically.

#### Initializing the Materialized Manifests Repository

- [Create a repository in the given AzDO project.](https://docs.microsoft.com/en-us/azure/devops/repos/git/create-new-repo?view=azure-devops#create-a-repo-using-the-web-portal)
- Edit your SPK config to point to this repo (if you haven't already done this).
- [Clone the repository.](https://docs.microsoft.com/en-us/azure/devops/repos/git/create-new-repo?view=azure-devops#clone-the-repo-to-your-computer)
- Add a simple README to the repository
  ```
  touch README.md
  echo "This is the Flux Manifest Repository." >> README.md
  git add -A
  git commit -m "Initializing Materialized Manifests repository with a README."
  git push -u origin --all
  ```

#### Deploy Manifest Generation Pipeline

Deploy a manifest generation pipeline between the high level definition repo and
the materialized manifests repo. Assuming you have configured `spk`, you can run
this without flag parameters from your HLD repo root:

```
$ spk hld install-manifest-pipeline
```

### Application Repositories

These repositories hold the application code, its associated Dockerfile(s), and
helm deployment charts.

Additionally, these repositories can hold one (single application) or more
(monorepository) applications depending on your development methodology.
Typically, each repository shold be configured with a "hld-lifecycle" Azure
DevOps pipeline that will add all managed applications inside the repository to
the High Level Definition Repository. Additionally, each application inside the
repository should also have an associated Azure DevOps multi-stage pipeline that
both builds and deploys the latest Docker image to Azure Container Registry and
updates the associated configuation in the HLD repository with the latest image
tag.

-TBD Section on packages directory and manging monorepositories vs single
application repositories

#### Initializing an Application Repository

- [Create a repository in the given AzDO project.](https://docs.microsoft.com/en-us/azure/devops/repos/git/create-new-repo?view=azure-devops#create-a-repo-using-the-web-portal)
- [Clone the repository.](https://docs.microsoft.com/en-us/azure/devops/repos/git/create-new-repo?view=azure-devops#clone-the-repo-to-your-computer)
- Initialize the project via `spk`
  ```
  $ spk project init
  $ git add -A
  $ git commit -m "Initializing application repository."
  $ git push -u origin --all
  ```
- Create a variable group via `spk`. If you are using a repo per service source
  control strategy, you only need to do this once.
  ```
  $ export VARIABLE_GROUP_NAME=<my-vg-name>
  $ spk project create-variable-group $VARIABLE_GROUP_NAME -r $ACR_NAME -u $SP_APP_ID -t $SP_TENANT -p $SP_PASS
  $ git add -A
  $ git commit -m "Adding Project Variable Group."
  $ git push -u origin --all
  ```
  where `ACR_NAME` is the name of the Azure Container Registry where the Docker
  Images will be served from and `SP_APP_ID`, `SP_PASS`, and, `SP_TENANT` are an
  associated Service Principal's ID, Password, and Tenant, that have Read and
  Write access to the ACR.
- Deploy the lifecycle pipeline (optional flag parameters can be used if `spk`
  was not intialized)

  ```
  $ spk project install-lifecycle-pipeline --org-name $ORG_NAME --devops-project $DEVOPS_PROJECT --repo-url $SERVICE_REPO_URL --repo-name $SERVICE_NAME
  ```

  where `ORG_NAME` is the name of your Azure Devops org, `DEVOPS_PROJECT` is the
  name of your Azure Devops project, `SERVICE_REPO_URL` is the url that you used
  to clone your service from Azure Devops, and `SERVICE_NAME` is the name of the
  service.

  Note: If you are using a repo per service source control strategy you should
  run `install-lifecycle-pipeline` once for each repo.

**NOTE** `spk project` command documentation can be found
[here](/docs/project-management.md).

#### Adding a Service to a Application Repository

- [Clone the repository.](https://docs.microsoft.com/en-us/azure/devops/repos/git/create-new-repo?view=azure-devops#clone-the-repo-to-your-computer)
- Create the service via `spk`, there are optional parameters that _should_ be
  used to configure the service and its associated helm charts (other optional
  flag parameters can be used if `spk` was not intialized)
  ```
  SERVICE_NAME=<my-new-service-name>
  spk service create . --display-name $SERVICE_NAME ...
  git add -A
  git commit -m "Adding $SERVICE_NAME to the repository."
  git push -u origin --all
  ```
- Deploy the service's multistage build pipeline via `spk` (optional flag
  parameters can be used if `spk` was not intialized)
  ```
  spk service install-build-pipeline . -n $SERVICE_NAME-build-pipeline -o $ORG_NAME -r $SERVICE_NAME -u $SERVICE_REPO_URL -d $DEVOPS_PROJECT
  ```
- Review and accept the pull request to add the service to the high level
  definition in Azure Devops.

**NOTE** `spk service` command documentation can be found
[here](/docs/service-management.md).

#### Creating a Service Revision

- Create and checkout a new git branch
  ```
  git branch <my-new-feature-branch>
  git checkout <my-new-feature-branch>
  ```
- Make code changes and commit
  ```
  echo "# My New Added File" >> myNewFile.md
  git add myNewFile.md
  git commit -m "Adding my new file"
  git push --set-upstream origin <my-new-feature-branch>
  ```
- Create Service Revision via `spk` (optional flag parameters can be used if
  `spk` was not intialized)
  ```
  spk service create-revision . -n $SERVICE_NAME-build-pipeline -o $ORG_NAME -r $SERVICE_NAME -u $SERVICE_REPO_URL -d $DEVOPS_PROJECT
  ```

**NOTE** `spk service` command documentation can be found
[here](/docs/service-management.md).

## Helm Charts

To have spk's build pipelines work properly, an application needs an associated
[Helm](https://helm.sh/) chart with specific variables.

### Requirements

TBD

### Sample Helm Chart

TBD

## Variable Groups

TBD

- Done to hold secure credentials and secrets.

## Pipelines

TBD

- Application build & update (1 per application)
- HLD lifecycle (adds applications to HLD repo)
- HLD to Manifests (generates manifests via fabrikate and places manifests into
  flux's source repo)<|MERGE_RESOLUTION|>--- conflicted
+++ resolved
@@ -49,13 +49,10 @@
    [Azure CLI installed](https://docs.microsoft.com/en-us/cli/azure/?view=azure-cli-latest).
 6. The user is running [git](http://git-scm.org) version
    [2.22](https://github.blog/2019-06-07-highlights-from-git-2-22/) or later.
-<<<<<<< HEAD
-=======
 7. Optional: If a user wishes to store helm charts in the application
    repositories, then all repositories (application, high level definition,
    materialized manifests) must be in the same Azure DevOps Organization AND
    Project.
->>>>>>> 72366b9b
 
 ## Installing and Configuring SPK
 
