/**
 * Warning! This program section of the code is very dangerous.
 * This is file is where we parse untyped user given commands into argument
 * code for the application.
 * For every command added/parsed, do your best to ensure type safety using
 * the built-in JS primitives such as:
 * - Array.isArray()
 * - Number.isInteger()
 * - if (typeof var === 'boolean') {}
 * - if (typeof var === 'undefined') {}
 * - if (typeof var === 'number') {}
 * - etc...
 */
import { Command, executeCommand } from "./commands/command";
import { deploymentCommand } from "./commands/deployment";
import { projectCommand } from "./commands/project";
<<<<<<< HEAD
import { infraCommand } from "./commands/infra";
=======
import { serviceCommand } from "./commands/service";
>>>>>>> efc11022

////////////////////////////////////////////////////////////////////////////////
// Instantiate core command object
////////////////////////////////////////////////////////////////////////////////
const rootCommand = Command(
  "spk",
  "The missing Bedrock CLI",
  [
    c => {
      c.version(require("../package.json").version);
    }
  ],
<<<<<<< HEAD
  [projectCommand, deploymentCommand, infraCommand]
=======
  [deploymentCommand, projectCommand, serviceCommand]
>>>>>>> efc11022
);

////////////////////////////////////////////////////////////////////////////////
// Main
////////////////////////////////////////////////////////////////////////////////
executeCommand(rootCommand, [...process.argv]);<|MERGE_RESOLUTION|>--- conflicted
+++ resolved
@@ -14,11 +14,8 @@
 import { Command, executeCommand } from "./commands/command";
 import { deploymentCommand } from "./commands/deployment";
 import { projectCommand } from "./commands/project";
-<<<<<<< HEAD
 import { infraCommand } from "./commands/infra";
-=======
 import { serviceCommand } from "./commands/service";
->>>>>>> efc11022
 
 ////////////////////////////////////////////////////////////////////////////////
 // Instantiate core command object
@@ -31,11 +28,7 @@
       c.version(require("../package.json").version);
     }
   ],
-<<<<<<< HEAD
-  [projectCommand, deploymentCommand, infraCommand]
-=======
-  [deploymentCommand, projectCommand, serviceCommand]
->>>>>>> efc11022
+  [deploymentCommand, projectCommand, serviceCommand, infraCommand]
 );
 
 ////////////////////////////////////////////////////////////////////////////////
