--- conflicted
+++ resolved
@@ -55,18 +55,11 @@
 }
 
 export interface IBedrockServiceConfig {
-<<<<<<< HEAD
-  displayName?:  string;
-  middlewares?: string[];
-  helm: IHelmConfig;
-  disableRouteScaffold?: boolean;
-=======
   displayName?: string;
   middlewares?: string[];
   helm: IHelmConfig;
   disableRouteScaffold?: boolean;
   k8sServicePort: number; // the service port for the k8s service Traefik2 IngressRoutes will point to
->>>>>>> b0b939f9
 }
 
 /**
