--- conflicted
+++ resolved
@@ -3,12 +3,6 @@
 import yaml from "js-yaml";
 import * as os from "os";
 import path from "path";
-<<<<<<< HEAD
-import { config, loadConfiguration } from "./commands/init";
-import { logger } from "./logger";
-import { IConfigYaml } from "./types";
-import { IBedrockFile, IMaintainersFile } from "./types";
-=======
 import { logger } from "./logger";
 import { IBedrockFile, IConfigYaml, IMaintainersFile } from "./types";
 
@@ -16,7 +10,6 @@
 // State
 ////////////////////////////////////////////////////////////////////////////////
 let spkConfig: IConfigYaml = {}; // DANGEROUS! this var is globally retrievable and mutable via Config()
->>>>>>> c0de6a86
 
 ////////////////////////////////////////////////////////////////////////////////
 // Helpers
@@ -130,18 +123,6 @@
 };
 
 /**
-<<<<<<< HEAD
- * Loads ./spk.config into `config` object and retruns
- *
- */
-export const getConfig = (): IConfigYaml => {
-  logger.debug(`Config in config.ts: ${JSON.stringify(config)}`);
-  if (Object.keys(config).length === 0) {
-    loadConfiguration();
-    logger.debug(`After loading in config.ts: ${JSON.stringify(config)}`);
-  }
-  return config;
-=======
  * Fetches the absolute default path of the spk global config
  */
 export const defaultFileLocation = () =>
@@ -163,5 +144,4 @@
     logger.error(`An error occurred while loading configuration\n ${err}`);
     throw err;
   }
->>>>>>> c0de6a86
 };