--- conflicted
+++ resolved
@@ -1,16 +1,12 @@
 import fs from "fs";
 import path from "path";
-<<<<<<< HEAD
 import uuid from "uuid/v4";
-import { createTempDir, getMissingFilenames, removeDir } from "./ioUtil";
-=======
 import {
   createTempDir,
   getMissingFilenames,
   isDirEmpty,
   removeDir
 } from "./ioUtil";
->>>>>>> 9e030cd7
 
 describe("test createTempDir function", () => {
   it("create and existence check", () => {
