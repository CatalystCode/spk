--- conflicted
+++ resolved
@@ -105,7 +105,6 @@
 };
 
 /**
-<<<<<<< HEAD
  * Get Azure DevOps Task API client
  *
  * @param opts for organization name and personal access token value
@@ -121,7 +120,9 @@
   const webApi = await getWebApi(opts);
   taskAgentApi = await webApi.getTaskAgentApi();
   return taskAgentApi;
-=======
+};
+
+/**
  * Checks if the repository has a given file.
  * @param fileName The name of the file
  * @param branch The branch name
@@ -155,5 +156,4 @@
         " file."
     );
   }
->>>>>>> cd484bed
 };