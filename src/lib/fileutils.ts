--- conflicted
+++ resolved
@@ -109,64 +109,6 @@
   ["set -e", ...lines].join("\n");
 
 /**
-<<<<<<< HEAD
- * Creates the service multistage build and update image tag pipeline.
- * One pipeline should exist for each service.
- *
- * @param projectRoot Full path to the root of the project (where the bedrock.yaml file exists)
- * @param ringBranches Branches to trigger builds off of. Should be all the defined rings for this service.
- * @param serviceName
- * @param servicePath Full path to service directory
- * @param variableGroups Azure DevOps variable group names
- */
-export const generateServiceBuildAndUpdatePipelineYaml = (
-  projectRoot: string,
-  ringBranches: string[],
-  serviceName: string,
-  servicePath: string,
-  variableGroups: string[]
-): void => {
-  const absProjectRoot = path.resolve(projectRoot);
-  const absServicePath = path.resolve(servicePath);
-
-  logger.info(`Generating ${SERVICE_PIPELINE_FILENAME} in ${absServicePath}`);
-
-  logger.debug(`variableGroups length: ${variableGroups?.length}`);
-
-  // Check if build-update-hld-pipeline.yaml already exists; if it does, skip generation
-  const pipelineYamlFullPath = path.join(
-    absServicePath,
-    SERVICE_PIPELINE_FILENAME
-  );
-  logger.debug(
-    `Writing ${SERVICE_PIPELINE_FILENAME} file to ${pipelineYamlFullPath}`
-  );
-
-  if (fs.existsSync(pipelineYamlFullPath)) {
-    logger.warn(
-      `Existing ${SERVICE_PIPELINE_FILENAME} found at ${pipelineYamlFullPath}, skipping generation.`
-    );
-    return;
-  }
-
-  const buildYaml = serviceBuildAndUpdatePipeline(
-    serviceName,
-    path.relative(absProjectRoot, absServicePath),
-    ringBranches,
-    variableGroups
-  );
-
-  writeVersion(pipelineYamlFullPath);
-  fs.appendFileSync(
-    pipelineYamlFullPath,
-    yaml.safeDump(buildYaml, { lineWidth: Number.MAX_SAFE_INTEGER }),
-    "utf8"
-  );
-};
-
-/**
-=======
->>>>>>> 8c921feb
  * Sanitize the given path to format Azure DevOps can properly utilize
  *
  * Transforms:
@@ -452,7 +394,9 @@
     ringBranches,
     variableGroups
   );
-  fs.writeFileSync(
+
+  writeVersion(pipelineYamlFullPath);
+  fs.appendFileSync(
     pipelineYamlFullPath,
     yaml.safeDump(buildYaml, { lineWidth: Number.MAX_SAFE_INTEGER }),
     "utf8"
@@ -487,49 +431,17 @@
     `Updating ${pipelineYamlFullPath} file with trigger rings: ${ringBranches}.`
   );
 
-<<<<<<< HEAD
-  writeVersion(azurePipelinesYamlPath);
-  fs.appendFileSync(azurePipelinesYamlPath, hldYaml, "utf8");
-};
-
-/**
- * Add a default component.yaml when running `hld init`.
- */
-export const generateDefaultHldComponentYaml = (
-  targetDirectory: string,
-  componentGit: string,
-  componentName: string,
-  componentPath: string
-): void => {
-  const absTargetPath = path.resolve(targetDirectory);
-  logger.info(`Generating component.yaml in ${absTargetPath}`);
-
-  const fabrikateComponentPath = path.join(absTargetPath, "component.yaml");
-
-  if (fs.existsSync(fabrikateComponentPath)) {
-    logger.warn(
-      `Existing component.yaml found at ${fabrikateComponentPath}, skipping generation.`
-    );
-
-    return;
-  }
-
-  const componentYaml = defaultComponentYaml(
-    componentGit,
-    componentName,
-    componentPath
-=======
   const buildPipelineYaml: AzurePipelinesYaml = readPipelineFile(
     servicePath,
     SERVICE_PIPELINE_FILENAME
->>>>>>> 8c921feb
   );
 
   if (buildPipelineYaml.trigger && buildPipelineYaml.trigger.branches) {
     buildPipelineYaml.trigger.branches.include = ringBranches;
   }
 
-  fs.writeFileSync(
+  writeVersion(pipelineYamlFullPath);
+  fs.appendFileSync(
     pipelineYamlFullPath,
     yaml.safeDump(buildPipelineYaml, { lineWidth: Number.MAX_SAFE_INTEGER }),
     "utf8"
@@ -668,12 +580,6 @@
   logger.info(
     `Writing ${RENDER_HLD_PIPELINE_FILENAME} file to ${azurePipelinesYamlPath}`
   );
-<<<<<<< HEAD
-
-  writeVersion(azurePipelinesYamlPath);
-  fs.appendFileSync(azurePipelinesYamlPath, lifecycleYaml, "utf8");
-=======
->>>>>>> 8c921feb
 
   const requiredPipelineVariables = [
     `'MANIFEST_REPO' (Repository for your kubernetes manifests in AzDo. eg. 'dev.azure.com/bhnook/fabrikam/_git/materialized')`,
@@ -684,7 +590,8 @@
     `Generated ${RENDER_HLD_PIPELINE_FILENAME}. Commit and push this file to master before attempting to deploy via the command 'spk hld install-manifest-pipeline'; before running the pipeline ensure the following environment variables are available to your pipeline: ${requiredPipelineVariables}`
   );
 
-  fs.writeFileSync(azurePipelinesYamlPath, hldYaml, "utf8");
+  writeVersion(azurePipelinesYamlPath);
+  fs.appendFileSync(azurePipelinesYamlPath, hldYaml, "utf8");
 };
 
 /**
@@ -871,7 +778,9 @@
   logger.info(
     `Writing ${PROJECT_PIPELINE_FILENAME} file to ${azurePipelinesYamlPath}`
   );
-  fs.writeFileSync(azurePipelinesYamlPath, lifecycleYaml, "utf8");
+
+  writeVersion(azurePipelinesYamlPath);
+  fs.appendFileSync(azurePipelinesYamlPath, lifecycleYaml, "utf8");
 
   const requiredPipelineVariables = [
     `'HLD_REPO' (Repository for your HLD in AzDo. eg. 'dev.azure.com/bhnook/fabrikam/_git/hld')`,
