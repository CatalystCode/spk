--- conflicted
+++ resolved
@@ -237,133 +237,6 @@
     logger.error(`Failed to create ${message}\n ${err}`);
     throw err;
   }
-<<<<<<< HEAD
-};
-
-/**
- * Adds Variable group with `VariableGroupParameters` data and returns
- * `VariableGroup` object.
- *
- * @param variableGroupData The Variable group data
- * @param accessToAllPipelines Whether the variable group should be accessible by all pipelines
- * @param opts optionally override spk config with Azure DevOps access options
- * @returns newly created `VariableGroup` object
- */
-export const doAddVariableGroup = async (
-  variableGroupData: VariableGroupParameters,
-  accessToAllPipelines: boolean,
-  opts: AzureDevOpsOpts = {}
-): Promise<VariableGroup> => {
-  const message = `Variable Group ${variableGroupData.name}`;
-  const config = Config();
-  const { project = config.azure_devops && config.azure_devops.project } = opts;
-  if (typeof project !== "string") {
-    throw Error(
-      `Azure DevOps Project not defined; ensure that azure_devops.project is set`
-    );
-  }
-  try {
-    logger.debug(
-      `Creating new Variable Group ${JSON.stringify(variableGroupData)}`
-    );
-    logger.info(`Attempting to create Variable Group in project '${project}'`);
-    const taskClient = await getTaskAgentApi(opts);
-    const group = await taskClient.addVariableGroup(
-      variableGroupData,
-      project!
-    );
-    logger.debug(`Created new Variable Group: ${JSON.stringify(group)}`);
-    logger.info(`Created ${message} with id: ${group.id!}`);
-
-    if (accessToAllPipelines) {
-      await authorizeAccessToAllPipelines(group, opts);
-    }
-
-    return group;
-  } catch (err) {
-    logger.error(`Failed to create ${message}\n ${err}`);
-    throw err;
-  }
-};
-
-/**
- * Enables authorization for all pipelines to access Variable group with
- * `variableGroup` data and returns `true` if successful
- *
- * @param variableGroup The Variable group object
- * @param opts optionally override spk config with Azure DevOps access options
- * @returns `true` if successful; otherwise `false`
- */
-export const authorizeAccessToAllPipelines = async (
-  variableGroup: VariableGroup,
-  opts: AzureDevOpsOpts = {}
-): Promise<boolean> => {
-  const message = `Resource definition for all pipelines to access Variable Group ${variableGroup.name}`;
-
-  if (typeof variableGroup === undefined || variableGroup === null) {
-    throw new Error("Invalid input");
-  }
-
-  try {
-    // authorize access to variable group from all pipelines
-    logger.info(`Creating ${message}`);
-    const config = Config();
-    const {
-      project = config.azure_devops && config.azure_devops.project
-    } = opts;
-
-    const resourceDefinition: DefinitionResourceReference = {
-      authorized: true,
-      id: variableGroup.id!.toString(),
-      name: variableGroup.name,
-      type: "variablegroup"
-    };
-
-    logger.debug(
-      `Creating resource definition: ${JSON.stringify(resourceDefinition)}`
-    );
-
-    const buildCleint = await getBuildApi(opts);
-    const resourceDefinitionResponse = await buildCleint.authorizeProjectResources(
-      [resourceDefinition],
-      project!
-    );
-
-    logger.debug(
-      `Created resource definition: ${JSON.stringify(
-        resourceDefinitionResponse
-      )}`
-    );
-    logger.info(
-      `Authorized access ${message} authorized flag set to ${resourceDefinitionResponse[0].authorized}`
-    );
-
-    return true;
-  } catch (err) {
-    logger.error(`Failed to create ${message}\n ${err}`);
-    throw err;
-  }
-};
-
-/**
- * Creates `IVariablesMap` object from variables key/value pairs
- *
- * @param variableGroup The Variable group object
- * @returns `IVariablesMap[]` with Varibale Group variables
- */
-export const buildVariablesMap = async (
-  variables: VariableGroupDataVariable
-): Promise<VariableGroupDataVariable> => {
-  const variablesMap: VariableGroupDataVariable = {};
-  logger.debug(`variables: ${JSON.stringify(variables)}`);
-
-  for (const [key, value] of Object.entries(variables)) {
-    logger.debug(`variable: ${key}: value: ${JSON.stringify(value)}`);
-    variablesMap[key] = value;
-  }
-
-  logger.debug(`variablesMap: ${JSON.stringify(variablesMap)}`);
-  return variablesMap;
 };
 
 /**
@@ -378,12 +251,13 @@
   name: string
 ): Promise<boolean> => {
   const taskClient = await getTaskAgentApi(opts);
-  const groups = await taskClient.getVariableGroups(opts.project!, name);
+  // eslint-disable-next-line @typescript-eslint/no-non-null-assertion
+  const project = opts.project!;
+
+  const groups = await taskClient.getVariableGroups(project, name);
   if (groups && groups.length > 0 && groups[0].id) {
-    await taskClient.deleteVariableGroup(opts.project!, groups[0].id);
+    await taskClient.deleteVariableGroup(project, groups[0].id);
     return true;
   }
   return false;
-=======
->>>>>>> 698ef7b5
 };