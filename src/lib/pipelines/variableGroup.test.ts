/* eslint-disable @typescript-eslint/camelcase */
/* eslint-disable @typescript-eslint/no-non-null-assertion */
import {
  VariableGroup,
  VariableGroupParameters
} from "azure-devops-node-api/interfaces/TaskAgentInterfaces";
import uuid from "uuid/v4";
import { readYaml } from "../../config";
import {
  disableVerboseLogging,
  enableVerboseLogging,
  logger
} from "../../logger";
<<<<<<< HEAD
import { IVariableGroupData, IVariableGroupDataVariable } from "../../types";
import * as azdoClient from "../azdoClient";
=======
import { VariableGroupData, VariableGroupDataVariable } from "../../types";
>>>>>>> 78ef90f4
import {
  addVariableGroup,
  addVariableGroupWithKeyVaultMap,
  authorizeAccessToAllPipelines,
  buildVariablesMap,
  deleteVariableGroup,
  doAddVariableGroup
} from "./variableGroup";

// Mocks
jest.mock("azure-devops-node-api");
jest.mock("../../config");
jest.mock("../azdoClient");

// Tests
beforeAll(() => {
  enableVerboseLogging();
});

afterAll(() => {
  disableVerboseLogging();
});

describe("addVariableGroup", () => {
  test("should fail when variable group config is not set", async () => {
    (readYaml as jest.Mock).mockReturnValue({});

    const data = readYaml<VariableGroupData>("");
    let invalidGroupError: Error | undefined;
    try {
      logger.info("calling add variable group");
      await addVariableGroup(data);
    } catch (err) {
      invalidGroupError = err;
    }
    expect(invalidGroupError).toBeDefined();
  });

  test("should pass when variable group data is set", async () => {
    (readYaml as jest.Mock).mockReturnValue({
      description: "mydesc",
      name: "myvg",
      type: "Vsts",
      variables: [
        {
          var1: {
            isSecret: true,
            value: "val1"
          }
        }
      ]
    });

    const data = readYaml<VariableGroupData>("");
    let group: VariableGroup | undefined;
    try {
      logger.info("calling add variable group with mock config");
      group = await addVariableGroup(data);
    } catch (err) {
      logger.error(err);
    }
    expect(group).toBeUndefined();
  });
});

describe("addVariableGroupWithKeyVaultMap", () => {
  test("should fail when variable group data is not set", async () => {
    (readYaml as jest.Mock).mockReturnValue({});
    const data = readYaml<VariableGroupData>("");
    let invalidGroupError: Error | undefined;
    try {
      logger.info("calling add variable group with Key Vault map");
      await addVariableGroupWithKeyVaultMap(data!);
    } catch (err) {
      invalidGroupError = err;
    }
    expect(invalidGroupError).toBeDefined();
  });

  test("should fail when key vault data is not set for variable group", async () => {
    (readYaml as jest.Mock).mockReturnValue({
      description: "mydesc",
      name: "myvg",
      type: "AzureKeyVault",
      variables: [
        {
          secret1: {
            enabled: true
          }
        }
      ]
    });

    const data = readYaml<VariableGroupData>("");
    let group: VariableGroup | undefined;
    try {
      logger.info("calling addVariableGroupWithKeyVaultMap with mock config");
      group = await addVariableGroupWithKeyVaultMap(data);
    } catch (err) {
      logger.error(err);
    }
    expect(group).toBeUndefined();
  });

  test("should fail when key vault name is not set for variable group", async () => {
    (readYaml as jest.Mock).mockReturnValue({
      description: "mydesc",
      key_vault_provider: {
        service_endpoint: {
          name: "sename",
          service_principal_id: "id",
          service_principal_secret: "secret",
          subscription_id: "id",
          subscription_name: "subname",
          tenant_id: "tid"
        }
      },
      name: "myvg",
      type: "AzureKeyVault",
      variables: [
        {
          secret1: {
            enabled: true
          }
        }
      ]
    });

    const data = readYaml<VariableGroupData>("");
    let group: VariableGroup | undefined;
    try {
      group = await addVariableGroupWithKeyVaultMap(data);
    } catch (err) {
      logger.error(err);
    }
    expect(group).toBeUndefined();
  });

  test("should fail when service endpoint data is not set for variable group", async () => {
    (readYaml as jest.Mock).mockReturnValue({
      description: "myvg desc",
      key_vault_provider: {
        name: "mykv",
        service_endpoint: {}
      },
      name: "myvg",
      variables: [
        {
          secret1: {
            enabled: true
          }
        }
      ]
    });

    const data = readYaml<VariableGroupData>("");
    let group: VariableGroup | undefined;
    try {
      group = await addVariableGroupWithKeyVaultMap(data);
    } catch (err) {
      logger.error(err);
    }
    expect(group).toBeUndefined();
  });

  test("should pass when variable group data is valid", async () => {
    (readYaml as jest.Mock).mockReturnValue({
      description: "myvg desc",
      key_vault_provider: {
        name: "mykv",
        service_endpoint: {
          name: "epname",
          service_principal_id: "pricid",
          service_principal_secret: "princsecret",
          subscription_id: "subid",
          subscription_name: "subname",
          tenant_id: "tenid"
        }
      },
      name: "myvg",
      variables: [
        {
          secret1: {
            enabled: true
          }
        }
      ]
    });

    const data = readYaml<VariableGroupData>("");
    let group: VariableGroup | undefined;
    try {
      logger.info("calling add variable group with mock config");
      group = await addVariableGroupWithKeyVaultMap(data);
    } catch (err) {
      logger.error(err);
    }
    expect(group).toBeUndefined();
  });
});

describe("doAddVariableGroup", () => {
  test("should pass when variable group with vsts data is set", async () => {
    (readYaml as jest.Mock).mockReturnValue({
      description: uuid(),
      name: uuid(),
      type: "Vsts",
      variables: {
        var1: {
          isSecret: false,
          value: "val1"
        },
        var2: {
          isSecret: true,
          value: "val2"
        }
      }
    });

    const data = readYaml<VariableGroupData>("");
    const variablesMap = await buildVariablesMap(data.variables);

    // create variable group parameterts
    const params: VariableGroupParameters = {
      description: data.description,
      name: data.name,
      type: data.type,
      variables: variablesMap
    };

    let variableGroup: VariableGroup | undefined;

    try {
      variableGroup = await doAddVariableGroup(params, true);
    } catch (_) {
      // ignored
    }
    expect(variableGroup).toBeUndefined();
  });

  test("should pass when variable group with key vault data is set", async () => {
    (readYaml as jest.Mock).mockReturnValue({
      description: uuid(),
      key_vault_data: {
        name: "mykv",
        service_endpoint: {
          name: "epname",
          service_principal_id: "pricid",
          service_principal_secret: "princsecret",
          subscription_id: "subid",
          subscription_name: "subname",
          tenant_id: "tenid"
        }
      },
      name: uuid(),
      type: "AzureKeyVault",
      variables: {
        var1: {
          isSecret: false,
          value: "val1"
        },
        var2: {
          isSecret: true,
          value: "val2"
        }
      }
    });

    const data = readYaml<VariableGroupData>("");
    const variablesMap = await buildVariablesMap(data.variables);

    // create variable group parameterts
    const params: VariableGroupParameters = {
      description: data.description,
      name: data.name,
      type: data.type,
      variables: variablesMap
    };

    let variableGroup: VariableGroup | undefined;

    try {
      variableGroup = await doAddVariableGroup(params, true);
    } catch (_) {
      // ignore
    }
    expect(variableGroup).toBeUndefined();
  });
});

describe("authorizeAccessToAllPipelines", () => {
  test("should pass when valid variable group is passed", async () => {
    (readYaml as jest.Mock).mockReturnValue({
      description: uuid(),
      name: uuid(),
      variables: {
        var1: {
          isSecret: false,
          value: "val1"
        },
        var2: {
          isSecret: true,
          value: "val2"
        }
      }
    });

    const data = readYaml<VariableGroupData>("");
    const variablesMap = await buildVariablesMap(data.variables);

    // create variable group parameterts
    const variableGroup: VariableGroup = {
      description: data.description,
      name: data.name,
      type: data.type,
      variables: variablesMap
    };

    let authorized: boolean | undefined;
    try {
      authorized = await authorizeAccessToAllPipelines(variableGroup);
    } catch (err) {
      logger.error(err);
    }
    expect(authorized).toBeUndefined();
  });

  test("should fail when passing null variable group", async () => {
    // create variable group parameterts
    const variableGroup: VariableGroup | undefined = {};

    let error: Error | undefined;
    try {
      await authorizeAccessToAllPipelines(variableGroup);
    } catch (err) {
      error = err;
    }
    expect(error).toBeDefined();
  });
});

describe("buildVariablesMap", () => {
  test("should create variable map with two variables", async () => {
    const variables: VariableGroupDataVariable = {
      var1: {
        isSecret: false,
        value: "val1"
      },
      var2: {
        isSecret: true,
        value: "val2"
      }
    };

    const map = await buildVariablesMap(variables);
    expect(map).toEqual(variables);
    logger.info(`map: ${JSON.stringify(map)}`);
  });

  test("should create variable map with one variable", async () => {
    const variables: VariableGroupDataVariable = {
      var1: {
        isSecret: false,
        value: "val1"
      }
    };

    const map = await buildVariablesMap(variables);
    expect(map).toEqual(variables);
  });

  test("should create empty variable map with no variables", async () => {
    const variables: VariableGroupDataVariable = {};
    const map = await buildVariablesMap(variables);
    expect(Object.keys(map).length).toBe(0);
  });

  test("should create variable map with two secrets", async () => {
    const variables: VariableGroupDataVariable = {
      secret1: {
        enabled: false
      },
      secret2: {
        enabled: true
      }
    };

    const secretsMap = await buildVariablesMap(variables);
    expect(secretsMap).toEqual(variables);
  });

  test("should create variable map with one secret", async () => {
    const variables: VariableGroupDataVariable = {
      secret1: {
        enabled: true
      }
    };

    const secretsMap = await buildVariablesMap(variables);
    expect(secretsMap).toEqual(variables);
  });

  test("should create empty variable map with no secrets", async () => {
    const variables: VariableGroupDataVariable = {};
    const secretsMap = await buildVariablesMap(variables);
    expect(Object.keys(secretsMap).length).toBe(0);
  });
});

describe("test deleteVariableGroup function", () => {
  it("positive test: group found", async () => {
    const delFn = jest.fn();
    jest.spyOn(azdoClient, "getTaskAgentApi").mockResolvedValue({
      deleteVariableGroup: delFn,
      getVariableGroups: () => [
        {
          id: "test"
        }
      ]
    } as any);
    const deleted = await deleteVariableGroup({}, "test");
    expect(delFn).toBeCalledTimes(1);
    expect(deleted).toBeTruthy();
  });
  it("positive test: no matching groups found", async () => {
    const delFn = jest.fn();
    jest.spyOn(azdoClient, "getTaskAgentApi").mockResolvedValue({
      deleteVariableGroup: delFn,
      getVariableGroups: () => []
    } as any);
    const deleted = await deleteVariableGroup({}, "test");
    expect(delFn).toBeCalledTimes(0);
    expect(deleted).toBeFalsy();
  });
});<|MERGE_RESOLUTION|>--- conflicted
+++ resolved
@@ -11,12 +11,8 @@
   enableVerboseLogging,
   logger
 } from "../../logger";
-<<<<<<< HEAD
-import { IVariableGroupData, IVariableGroupDataVariable } from "../../types";
+import { VariableGroupData, VariableGroupDataVariable } from "../../types";
 import * as azdoClient from "../azdoClient";
-=======
-import { VariableGroupData, VariableGroupDataVariable } from "../../types";
->>>>>>> 78ef90f4
 import {
   addVariableGroup,
   addVariableGroupWithKeyVaultMap,
@@ -436,6 +432,7 @@
           id: "test"
         }
       ]
+      // eslint-disable-next-line @typescript-eslint/no-explicit-any
     } as any);
     const deleted = await deleteVariableGroup({}, "test");
     expect(delFn).toBeCalledTimes(1);
@@ -446,6 +443,7 @@
     jest.spyOn(azdoClient, "getTaskAgentApi").mockResolvedValue({
       deleteVariableGroup: delFn,
       getVariableGroups: () => []
+      // eslint-disable-next-line @typescript-eslint/no-explicit-any
     } as any);
     const deleted = await deleteVariableGroup({}, "test");
     expect(delFn).toBeCalledTimes(0);
