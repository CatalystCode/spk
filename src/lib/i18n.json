--- conflicted
+++ resolved
@@ -37,7 +37,6 @@
     "hld-append-var-group-cmd-failed": "HLD Append Variable Group command was not successfully executed.",
     "hld-append-var-group-name-missing": "Variable group name was not provided. Provide variable group.",
 
-<<<<<<< HEAD
     "project-install-lifecycle-pipeline-cmd-failed": "Project install lifecycle pipeline was not successfully executed.",
     "project-err-github-repo": "GitHub repos are not supported. Repo url: {0} is invalid",
     "project-err-missing-values": "Value for {0} is missing.",
@@ -45,8 +44,6 @@
     "git-err-validating-remote-git": "Could not determine origin repository, or it is not a supported type.",
     "git-err-invalid-repository-url": "Repositiry URL does not begin with http(s).",
 
-    "fileutils-append-variable-group-to-pipeline-yaml": "Could not append variable group name to manifest-generation.yaml file in HLD repo. Check this is file exist and if it is YAML format."
-=======
     "fileutils-append-variable-group-to-pipeline-yaml": "Could not append variable group name to manifest-generation.yaml file in HLD repo. Check this is file exist and if it is YAML format.",
 
     "introspect-create-cmd-failed": "Deployment create command was not successfully executed.",
@@ -58,6 +55,5 @@
     "deployment-table-update-hld-manifest-pipeline-failed": "Could not update HLD to manifest pipeline.",
     "deployment-table-update-manifest-commit-id-failed": "Could not update manifest commit Id.",
     "deployment-table-update-manifest-commit-id-failed-no-generation": "No manifest generation found to update manifest commit {0}."
->>>>>>> a960bf80
   }
 }