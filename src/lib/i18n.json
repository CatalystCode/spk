{
  "prompt": {
    "createServicePrincipal": "Do you want to create a service principal?",
    "orgName": "Enter organization name",
    "personalAccessToken": "Enter your AzDO personal access token",
    "projectName": "Enter project name",
    "selectSubscriptionId": "Select one of the subscription",
    "servicePrincipalId": "Enter Service Principal Id",
    "servicePrincipalPassword": "Enter Service Principal Password",
    "servicePrincipalTenantId": "Enter Service Principal Tenant Id",
    "setupIntrospectionConfig": "Do you want to setup introspection configuration?",
    "storageAccountName": "Enter storage account name",
    "storageTableName": "Enter storage table name",
    "storagePartitionKey": "Enter storage partition key",
    "storageAccessKey": "Enter storage access key",
    "storageKeVaultName": "Enter key vault name (have the value as empty and hit enter key to skip)"
  },
  "errors": {
    "setup-cmd-failed": "Setup command was not successfully executed.",

    "hld-init-cmd-failed": "Hld init command was not successfully executed.",
    "hld-init-cmd-project-path-missing": "Value for project path was not provided. Provide it.",

    "hld-reconcile-err-repo-create": "Error creating repository component '{0}' in path '{1}'.",
    "hld-reconcile-err-helm-config": "Error configuring helm chart for service.",
    "hld-reconcile-err-service-create": "Error creating service component '{0}' in path '{1}'.",
    "hld-reconcile-err-ring-create": "`error creating ring component '{0}' in path '{1}'.",
    "hld-reconcile-err-helm-add": "Error adding helm chart for service-config {0} to ring path '{1}'.",
    "hld-reconcile-err-static-create": "Error creating static component in path '{0}'.",
    "hld-reconcile-err-fab": "Fabrikate not installed. Please fetch and install the latest version: https://github.com/microsoft/fabrikate/releases",
    "hld-reconcile-err-path": "Could not validate {0} path.",
    "hld-reconcile-err-cmd-failed": "An error occurred executing command: {0}",
    "hld-reconcile-err-cmd-exe": "An error occurred while reconciling HLD.",

    "infra-scaffold-cmd-failed": "Infra scaffold command was not successfully executed.",
    "infra-scaffold-cmd-src-missing": "Value for source is required because it cannot be constructed with properties in spk-config.yaml. Provide value for source.",
    "infra-scaffold-cmd-values-missing": "Values for name, version and/or 'template were missing. Provide value for values for them.",

    "infra-generate-cmd-failed": "Infra generate command was not successfully executed.",

    "infra-defn-yaml-not-found": "{0} was not found in {1}",
    "infra-defn-yaml-invalid": "The {0} file is invalid. There are missing fields. template: {1} source: {2} version: {3}.",
    "infra-unable-read-var-file": "Could read variable file: {0}. Make sure that it exists.",

    "infra-err-validating-remote-git": "Could not determine error when validating remote git source.",
    "infra-err-retry-validating-remote-git": "Failure error thrown during retrying validating remote git source.",
    "infra-err-locate-tf-env": "Could not find Terraform environment. Ensure template path {0} exists.",
    "infra-err-tf-path-not-found": "Provided Terraform {0} path is invalid or cannot be found: {1}",
    "infra-err-create-scaffold": "Could not create scaffold",
    "infra-err-git-clone-failed": "Could not clone the source remote repository. The remote repo might not exist or you did not have the rights to access it",
    "infra-git-source-no-exist": "Source path, {0} did not exist.",

    "hld-append-var-group-cmd-failed": "HLD Append Variable Group command was not successfully executed.",
    "hld-append-var-group-name-missing": "Variable group name was not provided. Provide variable group.",

    "project-pipeline-cmd-failed": "Project install lifecycle pipeline was not successfully executed.",
    "project-pipeline-err-github-repo": "GitHub repos are not supported. Repo url: {0} is invalid",
    "project-pipeline-err-missing-values": "Value for {0} is missing.",
    "project-pipeline-err-init-dependency": "Please run `spk project init` and `spk project cvg` commands before running this command to initialize the project.",
    "project-pipeline-err-cvg": "Please run `spk project cvg` command before running this command to create a variable group.",
    "project-pipeline-err-spk-config-missing": "SPK Config is missing",
    "project-pipeline-err-invalid-options": "Invalid option values",
    "project-pipeline-err-pipeline-create": "Error occurred during pipeline creation for {0}",
    "project-pipeline-err-invalid-build-definition": "Invalid BuildDefinition created, parameter 'id' is missing from {0}",

    "git-err-validating-remote-git": "Could not determine origin repository, or it is not a supported type.",
    "git-err-invalid-repository-url": "Repositiry URL does not begin with http(s).",

    "fileutils-append-variable-group-to-pipeline-yaml": "Could not append variable group name to manifest-generation.yaml file in HLD repo. Check this is file exist and if it is YAML format.",
    "fileutils-generate-hld-pipeline-yaml": "Could not generate HLD Azure pipeline YAML.",
    "fileutils-generate-default-hld-component-yaml": "Could not generate default HLD component YAML.",
    "fileutils-generate-git-ignore-file": "Could not generate .gitignore file in {0}.",

    "git-checkout-commit-push-create-PR-link": "Could not checkout, commit, push or create pull request",

    "introspect-create-cmd-failed": "Deployment create command was not successfully executed.",
    "introspect-create-cmd-no-ops": "No action could be performed for specified arguments.",
    "introspect-create-cmd-missing-values": "Access key, storage account name, partition key and/or table name were not provided. Provide them.",
    "introspect-create-cmd-p1-missing-values": "Values for image-tag, commit-id and service options were missing. They are required for updating the details of source pipeline. Provide them.",
    "introspect-create-cmd-p2-missing-values": "Values for p2, hld-commit-id, image-tag and env options were missing. They are required For updating the details of image tag release pipeline. Provide them.",

    "introspect-validate-cmd-failed": "Deployment validate command was not successfully executed.",
    "introspect-validate-cmd-valid-err": "Validation failed. Missing configuration: {0}",
    "introspect-validate-cmd-missing-vals": "Configuration for introspection storage account and DevOps pipeline to execute this command were missing. Initialize the spk tool with the right configuration",
    "introspect-validate-cmd-valid-failed": "Validation was unsuccessful. Try again.",
    "introspect-validate-cmd-valid-exception": "Error was caught during validation.",
    "introspect-validate-cmd-write-pipeline": "Error writing data to service introspection.",

    "introspect-dashboard-cmd-failed": "Deployment dashboard command was not successfully executed.",
    "introspect-dashboard-cmd-invalid-port": "value for port option has to be a valid port number. Enter a valid port number.",
    "introspect-dashboard-cmd-missing-vals": "Configuration for storage account and DevOps pipeline were missing. Initialize the spk tool with the right configuration.",
    "introspect-dashboard-cmd-kill-docker-container": "Could not kill dashboard docker containers.",
    "introspect-dashboard-cmd-get-env": "Could not get environment parameters.",
    "introspect-dashboard-cmd-launch-pre-req-err": "Requirements to launch dashboard were not met",
    "introspect-dashboard-cmd-launch-err": "Could not launch dashboard docker container.",

    "deployment-table-update-hld-manifest-pipeline-failed": "Could not update HLD to manifest pipeline.",
    "deployment-table-update-manifest-commit-id-failed": "Could not update manifest commit Id.",
    "deployment-table-update-manifest-commit-id-failed-no-generation": "No manifest generation found to update manifest commit {0}.",
    "deployment-table-add-src-to-acr-pipeline": "Could not add source to ACR pipeline information to storage table.",
    "deployment-table-add-acr-to-hld-pipeline": "Could not add ACR to HLD pipeline information to storage table.",

<<<<<<< HEAD
    "ring-create-cmd-failed": "Error occurred while creating ring: {0}",
    "ring-create-cmd-err-ring-exists": "Could not create ring {0} in project {1} because it already exists. Provide a different name.",
    "ring-create-cmd-err-dependency": "Please run `spk project init` command before running this command to initialize the project.",
    "ring-delete-cmd-err-dependency": "Please run `spk project init` command before running this command to initialize the project.",
    "ring-set-default-cmd-err-dependency": "Please run `spk project init` command before running this command to initialize the project.",
    "ring-create-cmd-err-name-missing": "No ring name was provided. Provide a ring name",
    "ring-delete-cmd-failed": "Error occurred while deleting ring: {0}.",
    "ring-set-default-cmd-failed": "Error occurred while setting default ring: {0}"
=======
    "ring-err-create": "Error occurred while creating ring: {0}",
    "ring-err-exists": "Ring: {0} already exists in project {1}.",
    "ring-err-dependency": "Please run `spk project init` command before running this command to initialize the project.",
    "ring-err-name": "No ring name given.",
    "ring-err-delete": "Error occurred while deleting ring: {0}.",
    "ring-err-set-default": "Error occurred while setting default ring: {0}",

    "validation-err-org-name-missing": "Organization name was missing. Provide it.",
    "validation-err-org-name": "Organization name must start with a letter or number, followed by letters, numbers or hyphens, and must end with a letter or number.",
    "validation-err-password-missing": "Password was missing. Provide it.",
    "validation-err-password-too-short": "Password was too short, it must be more than 8 characters long. Reenter password.",
    "validation-err-project-name-missing": "Project name was missing. Provide it.",
    "validation-err-project-name-too-long": "Project name was too long, it cannot be longer than 64 characters.",
    "validation-err-project-name-begin-underscore": "Project name was invalid as it cannot begin with an underscore",
    "validation-err-project-name-period": "Project name was invalid as it cannot begin or end with a period",
    "validation-err-project-name-special-char": "Project name can't contain special characters, such as / : \\ ~ & % ; @ ' \" ? < > | # $ * } { , + = [ ]",
    "validation-err-personal-access-token-missing": "Personal access token was missing. Provide it",

    "validation-err-service-principal-id-missing": "Service Principal Id was missing. Provide it.",
    "validation-err-service-principal-id-invalid": "Service Principal Id was invalid. Check and re-enter.",
    "validation-err-service-principal-pwd-missing": "Service Principal Password was missing. Provide it.",
    "validation-err-service-principal-pwd-invalid": "Service Principal Password was invalid. Check and re-enter.",
    "validation-err-service-principal-tenant-id-missing": "Service Principal Tenant Id was missing. Provide it.",
    "validation-err-service-principal-tenant-id-invalid": "Service Principal Tenant Id was invalid. Check and re-enter.",

    "validation-err-subscription-id-missing": "Subscription Id was missing. Provide it.",
    "validation-err-subscription-id-invalid": "Subscription Id was invalid. Check and re-enter.",

    "validation-err-storage-account-name-missing": "Storage Account Name was missing. Provide it.",
    "validation-err-storage-account-name-invalid": "Storage Account Name was invalid. Only lowercase letters and numbers are allowed.",
    "validation-err-storage-account-name-length": "Storage Account Name was invalid. It has to be between 3 and 24 characters long.",
    "validation-err-storage-table-name-missing": "Storage Table Name was missing. Provide it.",
    "validation-err-storage-table-name-invalid": "The value for storage table name is invalid. It has to be alphanumeric and start with an alphabet.",
    "validation-err-storage-table-name-length": "The value for storage table name is invalid. It has to be between 3 and 63 characters long.",
    "validation-err-storage-partition-key-missing": "Storage Partition Key was missing. Provide it.",
    "validation-err-storage-partition-key-invalid": "The value for storage partition key is invalid. /, \\, # and ? characters are not allowed.",
    "validation-err-acr-missing": "Azure Container Registry Name was missing. Provide it.",
    "validation-err-acr-invalid": "The value for Azure Container Registry name was invalid. It has to be alphanumeric.",
    "validation-err-acr-length": "The value for Azure Container Registry name was invalid as it has to be between 5 and 50 characters long.",
    "validation-err-storage-key-vault-invalid": "Storage Key Vault was invalid as it cannot only has dash and alphanumeric characters.",
    "validation-err-storage-key-vault-start-letter": "Storage Key Vault was invalid as it must start with a letter.",
    "validation-err-storage-key-vault-end-char": "Storage Key Vault was invalid as it must end with letter or digit.",
    "validation-err-storage-key-vault-hyphen": "Storage Key Vault was invalid as it cannot contain consecutive hyphens.",
    "validation-err-storage-key-vault-length": "Storage Key Vault was invalid as it has to be between 3 and 24 characters long.",
    "validation-err-storage-access-key-missing": "Storage Access Key was missing. Provide it."
>>>>>>> 4f421a38
  }
}<|MERGE_RESOLUTION|>--- conflicted
+++ resolved
@@ -100,7 +100,6 @@
     "deployment-table-add-src-to-acr-pipeline": "Could not add source to ACR pipeline information to storage table.",
     "deployment-table-add-acr-to-hld-pipeline": "Could not add ACR to HLD pipeline information to storage table.",
 
-<<<<<<< HEAD
     "ring-create-cmd-failed": "Error occurred while creating ring: {0}",
     "ring-create-cmd-err-ring-exists": "Could not create ring {0} in project {1} because it already exists. Provide a different name.",
     "ring-create-cmd-err-dependency": "Please run `spk project init` command before running this command to initialize the project.",
@@ -108,14 +107,7 @@
     "ring-set-default-cmd-err-dependency": "Please run `spk project init` command before running this command to initialize the project.",
     "ring-create-cmd-err-name-missing": "No ring name was provided. Provide a ring name",
     "ring-delete-cmd-failed": "Error occurred while deleting ring: {0}.",
-    "ring-set-default-cmd-failed": "Error occurred while setting default ring: {0}"
-=======
-    "ring-err-create": "Error occurred while creating ring: {0}",
-    "ring-err-exists": "Ring: {0} already exists in project {1}.",
-    "ring-err-dependency": "Please run `spk project init` command before running this command to initialize the project.",
-    "ring-err-name": "No ring name given.",
-    "ring-err-delete": "Error occurred while deleting ring: {0}.",
-    "ring-err-set-default": "Error occurred while setting default ring: {0}",
+    "ring-set-default-cmd-failed": "Error occurred while setting default ring: {0}",
 
     "validation-err-org-name-missing": "Organization name was missing. Provide it.",
     "validation-err-org-name": "Organization name must start with a letter or number, followed by letters, numbers or hyphens, and must end with a letter or number.",
@@ -155,6 +147,5 @@
     "validation-err-storage-key-vault-hyphen": "Storage Key Vault was invalid as it cannot contain consecutive hyphens.",
     "validation-err-storage-key-vault-length": "Storage Key Vault was invalid as it has to be between 3 and 24 characters long.",
     "validation-err-storage-access-key-missing": "Storage Access Key was missing. Provide it."
->>>>>>> 4f421a38
   }
 }