import { WebApi } from "azure-devops-node-api";
import uuid from "uuid/v4";
import { Config } from "../../config";
import { disableVerboseLogging, enableVerboseLogging } from "../../logger";
<<<<<<< HEAD
import { getErrorMessage } from "../errorBuilder";
=======
import { AzureDevOpsOpts } from "../git";
>>>>>>> e3d5f878
import * as gitutils from "../gitutils";
import {
  createPullRequest,
  generatePRUrl,
  getGitOrigin,
  GitAPI,
  repositoryHasFile,
  validateRepository,
} from "./azure";
import * as azure from "./azure";
jest.mock("azure-devops-node-api");
jest.mock("../../config");

beforeAll(() => {
  enableVerboseLogging();
});

afterAll(() => {
  disableVerboseLogging();
});

describe("test getGitOrigin function", () => {
  it("positive test: originPushUrl provided", async () => {
    const res = await getGitOrigin("git-url");
    expect(res).toBe("git-url");
  });
  it("positive test: originPushUrl not provided", async () => {
    jest
      .spyOn(gitutils, "getOriginUrl")
      .mockReturnValueOnce(Promise.resolve("origin-url"));
    const res = await getGitOrigin("");
    expect(res).toBe("origin-url");
  });
  it("negative test: getOriginUrl throws error", async () => {
    jest
      .spyOn(gitutils, "getOriginUrl")
      .mockReturnValueOnce(Promise.reject(new Error("Fake")));
    await expect(getGitOrigin("")).rejects.toThrow();
  });
});

describe("GitAPI", () => {
  test("should fail when PAT not set", async () => {
    (Config as jest.Mock).mockReturnValueOnce({
      azure_devops: {},
    });
    await expect(GitAPI()).rejects.toThrow();
  });

  test("should fail when DevOps org is invalid", async () => {
    (Config as jest.Mock).mockReturnValueOnce({
      azure_devops: {
        access_token: uuid(),
      },
    });
    await expect(GitAPI()).rejects.toThrow();
  });

  test("should pass if org url and PAT set", async () => {
    (Config as jest.Mock).mockReturnValueOnce({
      azure_devops: {
        access_token: uuid(),
        org: uuid(),
      },
    });

    await GitAPI();
  });
});

describe("createPullRequest", () => {
  //////////////////////////////////////////////////////////////////////////////
  // Mock working state
  // - Give a random Config that will allow a GitAPI to build
  // - Mock a WebApi `getGitApi` function with a reference type and mutate the
  //   the reference as needed by the tests; this  cannot by
  //   `.mockImplementation` from within the tests themselves as Jest has a
  //   limitation of not being able to redeclare nested jest.fn()'s
  //////////////////////////////////////////////////////////////////////////////
  (Config as jest.Mock).mockImplementation(() => ({
    azure_devops: {
      access_token: uuid(),
      org: uuid(),
    },
  }));
  // Mutable copy of the gitApi
  // eslint-disable-next-line @typescript-eslint/no-explicit-any
  const gitApi: { [name: string]: (...args: any) => Promise<any> } = {
    createPullRequest: async () => ({
      pullRequestId: 123,
      repository: { id: 456 },
    }),
    getBranches: async () => [{ name: "sourceRef" }, { name: "targetRef" }],
    getPullRequests: async () => [],
    getRepositories: async () => [{ url: "my-git-url" }],
    getRepository: async () => ({ webUrl: "http://foobar.com" }),
  };
  // Keep a reference to the original gitApi functions so they be reused to reset the mocks
  const originalGitApi = { ...gitApi };
  ((WebApi as unknown) as jest.Mock).mockImplementation(() => ({
    getGitApi: async (): Promise<unknown> => gitApi,
  }));

  beforeEach(() => {
    // Reset the gitApi to a the default working state
    for (const [key, func] of Object.entries(originalGitApi)) {
      gitApi[key] = func;
    }
  });

  test("should throw an error when 0 repositories found ", async () => {
    // local mock
    gitApi.getRepositories = async (): Promise<unknown[]> => [];

    await expect(
      createPullRequest(uuid(), uuid(), uuid(), {
        description: uuid(),
        originPushUrl: uuid(),
      })
    ).rejects.toThrow(getErrorMessage("git-azure-get-all-repo-err"));
  });

  test("should fail when source ref for PR is not in DevOps instance", async () => {
    // mock such that the 'sourceRef' has not been pushed to the azdo git
    const originalBranches = gitApi.getBranches;
    gitApi.getBranches = async (): Promise<unknown> => [{ name: "targetRef" }];

    await expect(
      createPullRequest("random title", "sourceRef", "targetRef", {
        description: uuid(),
        originPushUrl: "my-git-url",
      })
    ).rejects.toThrow(getErrorMessage("git-azure-get-match-branch-err"));

    gitApi.getBranches = originalBranches;
  });

  test("should pass when source and target refs exist in azure git and the PR is generated in the DevOps instance", async () => {
    try {
      await createPullRequest("random title", "sourceRef", "targetRef", {
        description: uuid(),
        originPushUrl: "my-git-url",
      });
    } catch (e) {
      expect(true).toBe(false);
    }
  });
  it("negative test", async () => {
    gitApi.createPullRequest = async (): Promise<unknown> => {
      throw Error("fake");
    };

    await expect(
      createPullRequest("random title", "sourceRef", "targetRef", {
        description: uuid(),
        originPushUrl: "my-git-url",
      })
    ).rejects.toThrow();
  });
  it("negative test: TF401179 error", async () => {
    gitApi.createPullRequest = async (): Promise<unknown> => {
      throw Error("TF401179");
    };

    await expect(
      createPullRequest("random title", "sourceRef", "targetRef", {
        description: uuid(),
        originPushUrl: "my-git-url",
      })
    ).rejects.toThrow();
  });
});

describe("test generatePRUrl function", async () => {
  test("positive test", async () => {
    const res = await generatePRUrl({
      pullRequestId: 1,
      repository: {
        id: "test",
      },
    });
    expect(res).toBe("http://foobar.com/pullrequest/1");
  });
  test("negative test", async () => {
    await expect(
      generatePRUrl({
        repository: {},
      })
    ).rejects.toThrow();
  });
});

describe("validateRepository", () => {
  test("repository exists", async () => {
    const getRepositoryFunc = jest.spyOn(azure, "GitAPI");
    getRepositoryFunc.mockResolvedValueOnce(
      // eslint-disable-next-line @typescript-eslint/no-explicit-any
      { getRepository: () => ({ id: "3839fjfkj" }) } as any
    );

    const getItemFunc = jest.spyOn(azure, "GitAPI");
    getItemFunc.mockResolvedValueOnce(
      // eslint-disable-next-line @typescript-eslint/no-explicit-any
      { getItem: () => ({ commitId: "3839fjfkj" }) } as any
    );

    const accessOpts: AzureDevOpsOpts = {
      orgName: "testOrg",
      personalAccessToken: "mytoken",
      project: "testProject",
    };

    await expect(
      validateRepository(
        "my-project",
        "myFile",
        "master",
        "my-repo",
        accessOpts
      )
    ).resolves.not.toThrow();
  });
  test("repository does not exist", async () => {
    const createPullRequestFunc = jest.spyOn(azure, "GitAPI");
    createPullRequestFunc.mockResolvedValueOnce(
      // eslint-disable-next-line @typescript-eslint/no-explicit-any
      { getRepository: () => null } as any
    );

    const accessOpts: AzureDevOpsOpts = {
      orgName: "testOrg",
      personalAccessToken: "mytoken",
      project: "testProject",
    };
    await expect(
      validateRepository(
        "my-project",
        "myFile",
        "master",
        "my-repo",
        accessOpts
      )
    ).rejects.toThrow();
  });
});

describe("repositoryHasFile", () => {
  test("repository contains the given file", async () => {
    const createPullRequestFunc = jest.spyOn(azure, "GitAPI");
    createPullRequestFunc.mockResolvedValueOnce(
      // eslint-disable-next-line @typescript-eslint/no-explicit-any
      { getItem: () => ({ commitId: "3839fjfkj" }) } as any
    );

    const accessOpts: AzureDevOpsOpts = {
      orgName: "testOrg",
      personalAccessToken: "mytoken",
      project: "testProject",
    };
    await expect(
      repositoryHasFile("testFile.txt", "master", "test-repo", accessOpts)
    ).resolves.not.toThrow();
  });
  test("repository does not contain the given file", async () => {
    jest.spyOn(azure, "GitAPI").mockResolvedValueOnce(
      // eslint-disable-next-line @typescript-eslint/no-explicit-any
      { getItem: () => null } as any
    );
    const accessOpts: AzureDevOpsOpts = {
      orgName: "testOrg",
      personalAccessToken: "mytoken",
      project: "testProject",
    };

    await expect(
      repositoryHasFile("testFile2.txt", "master", "test-repo", accessOpts)
    ).rejects.toThrow();
  });
});<|MERGE_RESOLUTION|>--- conflicted
+++ resolved
@@ -2,11 +2,8 @@
 import uuid from "uuid/v4";
 import { Config } from "../../config";
 import { disableVerboseLogging, enableVerboseLogging } from "../../logger";
-<<<<<<< HEAD
 import { getErrorMessage } from "../errorBuilder";
-=======
 import { AzureDevOpsOpts } from "../git";
->>>>>>> e3d5f878
 import * as gitutils from "../gitutils";
 import {
   createPullRequest,
