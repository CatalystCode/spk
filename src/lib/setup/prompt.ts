--- conflicted
+++ resolved
@@ -18,14 +18,16 @@
   RequestContext,
   WORKSPACE
 } from "./constants";
-<<<<<<< HEAD
 import { getAzureRepoUrl } from "./gitService";
 import {
   azCLILogin,
   createWithAzCLI,
   SubscriptionData
-} from "./servicePrincipalService";
-import { getSubscriptions, SubscriptionItem } from "./subscriptionService";
+} from "../azure/servicePrincipalService";
+import {
+  getSubscriptions,
+  SubscriptionItem
+} from "../azure/subscriptionService";
 
 export const promptForSubscriptionId = async (
   subscriptions: SubscriptionItem[] | SubscriptionData[]
@@ -46,41 +48,25 @@
 };
 
 export const getSubscriptionId = async (rc: RequestContext): Promise<void> => {
-  const subscriptions = await getSubscriptions(rc);
-=======
-import { createWithAzCLI } from "../azure/servicePrincipalService";
-import { getSubscriptions } from "../azure/subscriptionService";
-
-export const promptForSubscriptionId = async (
-  rc: RequestContext
-): Promise<void> => {
   const subscriptions = await getSubscriptions(
-    rc.servicePrincipalId as string,
-    rc.servicePrincipalPassword as string,
-    rc.servicePrincipalTenantId as string
+    // eslint-disable-next-line @typescript-eslint/no-non-null-assertion
+    rc.servicePrincipalId!,
+    // eslint-disable-next-line @typescript-eslint/no-non-null-assertion
+    rc.servicePrincipalPassword!,
+    // eslint-disable-next-line @typescript-eslint/no-non-null-assertion
+    rc.servicePrincipalTenantId!
   );
->>>>>>> 6c2685db
   if (subscriptions.length === 0) {
     throw Error("no subscriptions found");
   }
   if (subscriptions.length === 1) {
     rc.subscriptionId = subscriptions[0].id;
   } else {
-<<<<<<< HEAD
     const subId = await promptForSubscriptionId(subscriptions);
     if (!subId) {
       throw Error("Subscription Identifier is missing.");
     }
     rc.subscriptionId = subId;
-=======
-    const ans = await inquirer.prompt([
-      promptBuilder.chooseSubscriptionId(subscriptions.map(s => s.name))
-    ]);
-    const found = subscriptions.find(
-      s => s.name === (ans.az_subscription as string)
-    );
-    rc.subscriptionId = found ? found.id : undefined;
->>>>>>> 6c2685db
   }
 };
 
@@ -133,21 +119,17 @@
   const answers = await inquirer.prompt(questions);
   if (answers.create_service_principal) {
     rc.toCreateSP = true;
-<<<<<<< HEAD
     const subscriptions = await azCLILogin();
     const subscriptionId = await promptForSubscriptionId(subscriptions);
     if (!subscriptionId) {
       throw Error("Subscription Identifier is missing.");
     }
     rc.subscriptionId = subscriptionId;
-    await createWithAzCLI(rc);
-=======
-    const sp = await createWithAzCLI();
+    const sp = await createWithAzCLI(rc.subscriptionId);
     rc.createServicePrincipal = true;
     rc.servicePrincipalId = sp.id;
     rc.servicePrincipalPassword = sp.password;
     rc.servicePrincipalTenantId = sp.tenantId;
->>>>>>> 6c2685db
   } else {
     rc.toCreateSP = false;
     await promptForServicePrincipal(rc);
