import fs from "fs";
import inquirer from "inquirer";
import * as promptBuilder from "../promptBuilder";
import {
  validateAccessToken,
  validateACRName,
  validateOrgName,
  validateProjectName,
  validateServicePrincipalId,
  validateServicePrincipalPassword,
  validateServicePrincipalTenantId,
  validateSubscriptionId
} from "../validator";
<<<<<<< HEAD
import { DEFAULT_PROJECT_NAME, RequestContext, WORKSPACE } from "./constants";
import { createWithAzCLI } from "../azure/servicePrincipalService";
import { getSubscriptions } from "../azure/subscriptionService";
=======
import {
  DEFAULT_PROJECT_NAME,
  RequestContext,
  WORKSPACE,
  ACR_NAME
} from "./constants";
import { createWithAzCLI } from "./servicePrincipalService";
import { getSubscriptions } from "./subscriptionService";
>>>>>>> 7b212c9f

export const promptForSubscriptionId = async (
  rc: RequestContext
): Promise<void> => {
  const subscriptions = await getSubscriptions(
    rc.servicePrincipalId as string,
    rc.servicePrincipalPassword as string,
    rc.servicePrincipalTenantId as string
  );
  if (subscriptions.length === 0) {
    throw Error("no subscriptions found");
  }
  if (subscriptions.length === 1) {
    rc.subscriptionId = subscriptions[0].id;
  } else {
    const ans = await inquirer.prompt([
      promptBuilder.chooseSubscriptionId(subscriptions.map(s => s.name))
    ]);
    const found = subscriptions.find(
      s => s.name === (ans.az_subscription as string)
    );
    rc.subscriptionId = found ? found.id : undefined;
  }
};

/**
 * Prompts for service principal identifer, password and tenant identifer.
 * Request context will have the service principal information
 * when this function is completed successfully.
 *
 * @param rc Request Context
 */
export const promptForServicePrincipal = async (
  rc: RequestContext
): Promise<void> => {
  const answers = await inquirer.prompt(promptBuilder.servicePrincipal());
  rc.servicePrincipalId = answers.az_sp_id;
  rc.servicePrincipalPassword = answers.az_sp_password;
  rc.servicePrincipalTenantId = answers.az_sp_tenant;
};

/**
 * Prompts for ACR name, default value is "quickStartACR".
 * This is needed bacause ACR name has to be unique within Azure.
 *
 * @param rc Request Context
 */
export const promptForACRName = async (rc: RequestContext): Promise<void> => {
  const questions = [
    {
      default: ACR_NAME,
      message: `Enter Azure Container Register Name. The registry name must be unique within Azure\n`,
      name: "acr_name",
      type: "input",
      validate: validateACRName
    }
  ];
  const answers = await inquirer.prompt(questions);
  rc.acrName = answers.acr_name as string;
};

/**
 * Prompts for creating service principal. User can choose
 * Yes or No.
 *
 * @param rc Request Context
 */
export const promptForServicePrincipalCreation = async (
  rc: RequestContext
): Promise<void> => {
  const questions = [promptBuilder.askToCreateServicePrincipal(true)];
  const answers = await inquirer.prompt(questions);
  if (answers.create_service_principal) {
    rc.toCreateSP = true;
    const sp = await createWithAzCLI();
    rc.createServicePrincipal = true;
    rc.servicePrincipalId = sp.id;
    rc.servicePrincipalPassword = sp.password;
    rc.servicePrincipalTenantId = sp.tenantId;
  } else {
    rc.toCreateSP = false;
    await promptForServicePrincipal(rc);
  }
  await promptForSubscriptionId(rc);
};

/**
 * Prompts for questions
 *
 * @return answers to the questions
 */
export const prompt = async (): Promise<RequestContext> => {
  const questions = [
    promptBuilder.azureOrgName(),
    promptBuilder.azureProjectName(),
    promptBuilder.azureAccessToken(),
    {
      default: true,
      message: `Do you like create a sample application repository?`,
      name: "create_app_repo",
      type: "confirm"
    }
  ];
  const answers = await inquirer.prompt(questions);
  const rc: RequestContext = {
    accessToken: answers.azdo_pat as string,
    orgName: answers.azdo_org_name as string,
    projectName: answers.azdo_project_name as string,
    toCreateAppRepo: answers.create_app_repo as boolean,
    workspace: WORKSPACE
  };

  if (rc.toCreateAppRepo) {
    await promptForServicePrincipalCreation(rc);
    await promptForACRName(rc);
  }
  return rc;
};

const validationServicePrincipalInfoFromFile = (
  rc: RequestContext,
  map: { [key: string]: string }
): void => {
  if (rc.toCreateAppRepo) {
    rc.toCreateSP = map.az_create_sp === "true";

    // file needs to contain sp information if user
    // choose not to create SP
    if (!rc.toCreateSP) {
      const vSPId = validateServicePrincipalId(map.az_sp_id);
      if (typeof vSPId === "string") {
        throw new Error(vSPId);
      }
      const vSPPassword = validateServicePrincipalPassword(map.az_sp_password);
      if (typeof vSPPassword === "string") {
        throw new Error(vSPPassword);
      }
      const vSPTenantId = validateServicePrincipalTenantId(map.az_sp_tenant);
      if (typeof vSPTenantId === "string") {
        throw new Error(vSPTenantId);
      }
    }

    const vSubscriptionId = validateSubscriptionId(map.az_subscription_id);
    if (typeof vSubscriptionId === "string") {
      throw new Error(vSubscriptionId);
    }
    rc.subscriptionId = map.az_subscription_id;
  }
};

const parseInformationFromFile = (file: string): { [key: string]: string } => {
  let content = "";
  try {
    content = fs.readFileSync(file, "utf-8");
  } catch (_) {
    throw new Error(
      `${file} did not exist or not accessible. Make sure that it is accessible.`
    );
  }

  const arr = content.split("\n").filter(s => s.trim().length > 0);
  const map: { [key: string]: string } = {};
  arr.forEach(s => {
    const idx = s.indexOf("=");
    if (idx !== -1) {
      map[s.substring(0, idx).trim()] = s.substring(idx + 1).trim();
    }
  });
  return map;
};

/**
 * Returns answers that are provided in a file.
 *
 * @param file file name
 */
export const getAnswerFromFile = (file: string): RequestContext => {
  const map = parseInformationFromFile(file);
  map["azdo_project_name"] = map.azdo_project_name || DEFAULT_PROJECT_NAME;

  const vOrgName = validateOrgName(map.azdo_org_name);
  if (typeof vOrgName === "string") {
    throw new Error(vOrgName);
  }

  const vProjectName = validateProjectName(map.azdo_project_name);
  if (typeof vProjectName === "string") {
    throw new Error(vProjectName);
  }

  const vToken = validateAccessToken(map.azdo_pat);
  if (typeof vToken === "string") {
    throw new Error(vToken);
  }

  const acrName = map.az_acr_name || ACR_NAME;
  const vACRName = validateACRName(acrName);
  if (typeof vACRName === "string") {
    throw new Error(vACRName);
  }

  const rc: RequestContext = {
    accessToken: map.azdo_pat,
    orgName: map.azdo_org_name,
    projectName: map.azdo_project_name,
    servicePrincipalId: map.az_sp_id,
    servicePrincipalPassword: map.az_sp_password,
    servicePrincipalTenantId: map.az_sp_tenant,
    acrName,
    workspace: WORKSPACE
  };

  rc.toCreateAppRepo = map.az_create_app === "true";
  validationServicePrincipalInfoFromFile(rc, map);

  return rc;
};<|MERGE_RESOLUTION|>--- conflicted
+++ resolved
@@ -11,20 +11,14 @@
   validateServicePrincipalTenantId,
   validateSubscriptionId
 } from "../validator";
-<<<<<<< HEAD
-import { DEFAULT_PROJECT_NAME, RequestContext, WORKSPACE } from "./constants";
+import {
+  ACR_NAME,
+  DEFAULT_PROJECT_NAME,
+  RequestContext,
+  WORKSPACE
+} from "./constants";
 import { createWithAzCLI } from "../azure/servicePrincipalService";
 import { getSubscriptions } from "../azure/subscriptionService";
-=======
-import {
-  DEFAULT_PROJECT_NAME,
-  RequestContext,
-  WORKSPACE,
-  ACR_NAME
-} from "./constants";
-import { createWithAzCLI } from "./servicePrincipalService";
-import { getSubscriptions } from "./subscriptionService";
->>>>>>> 7b212c9f
 
 export const promptForSubscriptionId = async (
   rc: RequestContext
