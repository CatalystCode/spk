--- conflicted
+++ resolved
@@ -10,11 +10,8 @@
   validateServicePrincipalPassword,
   validateServicePrincipalTenantId,
   validateSubscriptionId,
-<<<<<<< HEAD
   validateStorageAccountName,
-  validateStorageTableName
-=======
->>>>>>> f6816a5c
+  validateStorageTableName,
 } from "../validator";
 import {
   ACR_NAME,
@@ -272,13 +269,9 @@
     servicePrincipalPassword: map.az_sp_password,
     servicePrincipalTenantId: map.az_sp_tenant,
     acrName: map.az_acr_name || ACR_NAME,
-<<<<<<< HEAD
     storageAccountName: map.az_storage_account_name,
     storageTableName: map.az_storage_table,
-    workspace: WORKSPACE
-=======
     workspace: WORKSPACE,
->>>>>>> f6816a5c
   };
 
   rc.toCreateAppRepo = map.az_create_app === "true";
@@ -295,20 +288,8 @@
     rc.projectName,
     HLD_REPO
   )}/pullrequest`;
-<<<<<<< HEAD
   const answers = await inquirer.prompt([
-    promptBuilder.approvingHLDPullRequest(urlPR)
+    promptBuilder.approvingHLDPullRequest(urlPR),
   ]);
-=======
-  const questions = [
-    {
-      default: true,
-      message: `Please approve and merge the Pull Request at ${urlPR}? Refresh the page if you do not see an active Pull Request.`,
-      name: "approve_hld_pr",
-      type: "confirm",
-    },
-  ];
-  const answers = await inquirer.prompt(questions);
->>>>>>> f6816a5c
   return !!answers.approve_hld_pr;
 };