--- conflicted
+++ resolved
@@ -15,18 +15,14 @@
 } from "../../lib/constants";
 import { sleep } from "../../lib/util";
 import { logger } from "../../logger";
-<<<<<<< HEAD
 import {
   APP_REPO,
   APP_REPO_BUILD,
   APP_REPO_LIFECYCLE,
   HLD_REPO,
-  IRequestContext,
+  RequestContext,
   MANIFEST_REPO
 } from "./constants";
-=======
-import { HLD_REPO, RequestContext, MANIFEST_REPO } from "./constants";
->>>>>>> b0b37bcc
 import { getAzureRepoUrl } from "./gitService";
 
 /**
@@ -169,9 +165,9 @@
 
 const deletePipleLineIfExist = async (
   buildApi: IBuildApi,
-  rc: IRequestContext,
+  rc: RequestContext,
   pipelineName: string
-) => {
+): Promise<void> => {
   const pipeline = await getPipelineByName(
     buildApi,
     rc.projectName,
@@ -230,8 +226,8 @@
  */
 export const createLifecyclePipeline = async (
   buildApi: IBuildApi,
-  rc: IRequestContext
-) => {
+  rc: RequestContext
+): Promise<void> => {
   const pipelineName = APP_REPO_LIFECYCLE;
 
   try {
@@ -263,8 +259,8 @@
  */
 export const createBuildPipeline = async (
   buildApi: IBuildApi,
-  rc: IRequestContext
-) => {
+  rc: RequestContext
+): Promise<void> => {
   const pipelineName = APP_REPO_BUILD;
 
   try {
