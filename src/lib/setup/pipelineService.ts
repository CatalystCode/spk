--- conflicted
+++ resolved
@@ -172,9 +172,9 @@
     rc.projectName,
     pipelineName
   );
-  if (pipeline) {
+  if (pipeline && pipeline.id) {
     logger.info(`${pipelineName} is found, deleting it`);
-    await deletePipeline(buildApi, rc.projectName, pipelineName, pipeline.id!);
+    await deletePipeline(buildApi, rc.projectName, pipelineName, pipeline.id);
   }
 };
 
@@ -197,19 +197,7 @@
   const pipelineName = `${HLD_REPO}-to-${MANIFEST_REPO}`;
 
   try {
-<<<<<<< HEAD
     await deletePipelineIfExist(buildApi, rc, pipelineName);
-=======
-    const pipeline = await getPipelineByName(
-      buildApi,
-      rc.projectName,
-      pipelineName
-    );
-    if (pipeline && pipeline.id !== undefined) {
-      logger.info(`${pipelineName} is found, deleting it`);
-      await deletePipeline(buildApi, rc.projectName, pipelineName, pipeline.id);
-    }
->>>>>>> 69c19b33
     await installHldToManifestPipeline({
       buildScriptUrl: BUILD_SCRIPT_URL,
       devopsProject: rc.projectName,
