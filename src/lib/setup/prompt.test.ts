/* eslint-disable @typescript-eslint/camelcase */
import fs from "fs";
import inquirer from "inquirer";
import os from "os";
import path from "path";
import uuid from "uuid/v4";
import { createTempDir } from "../../lib/ioUtil";
import { DEFAULT_PROJECT_NAME, RequestContext, WORKSPACE } from "./constants";
import {
  getAnswerFromFile,
  getSubscriptionId,
  prompt,
  promptForACRName,
  promptForApprovingHLDPullRequest,
  promptForServicePrincipalCreation
} from "./prompt";
<<<<<<< HEAD
import * as promptInstance from "./prompt";
import * as gitService from "./gitService";
import * as servicePrincipalService from "./servicePrincipalService";
import * as subscriptionService from "./subscriptionService";
=======
import * as servicePrincipalService from "../azure/servicePrincipalService";
import * as subscriptionService from "../azure/subscriptionService";
>>>>>>> 6c2685db

describe("test prompt function", () => {
  it("positive test: No App Creation", async () => {
    const answers = {
      azdo_org_name: "org",
      azdo_pat: "pat",
      azdo_project_name: "project",
      create_app_repo: false
    };
    jest.spyOn(inquirer, "prompt").mockResolvedValueOnce(answers);
    const ans = await prompt();
    expect(ans).toStrictEqual({
      accessToken: "pat",
      orgName: "org",
      projectName: "project",
      toCreateAppRepo: false,
      workspace: WORKSPACE
    });
  });
  it("positive test: create SP", async () => {
    const answers = {
      azdo_org_name: "org",
      azdo_pat: "pat",
      azdo_project_name: "project",
      create_app_repo: true
    };
    jest.spyOn(inquirer, "prompt").mockResolvedValueOnce(answers);
    jest.spyOn(inquirer, "prompt").mockResolvedValueOnce({
      create_service_principal: true
    });

    jest.spyOn(servicePrincipalService, "azCLILogin").mockResolvedValueOnce([
      {
        id: "72f988bf-86f1-41af-91ab-2d7cd011db48",
        name: "subname"
      }
    ]);
    jest.spyOn(inquirer, "prompt").mockResolvedValueOnce({
      az_subscription: "subname"
    });

    jest.spyOn(inquirer, "prompt").mockResolvedValueOnce({
      acr_name: "testACR"
    });

    jest
      .spyOn(servicePrincipalService, "createWithAzCLI")
<<<<<<< HEAD
      .mockResolvedValueOnce();
=======
      .mockResolvedValueOnce({
        id: "b510c1ff-358c-4ed4-96c8-eb23f42bb65b",
        password: "a510c1ff-358c-4ed4-96c8-eb23f42bbc5b",
        tenantId: "72f988bf-86f1-41af-91ab-2d7cd011db47"
      });
    jest.spyOn(subscriptionService, "getSubscriptions").mockResolvedValueOnce([
      {
        id: "72f988bf-86f1-41af-91ab-2d7cd011db48",
        name: "test"
      }
    ]);
>>>>>>> 6c2685db

    const ans = await prompt();
    expect(ans).toStrictEqual({
      accessToken: "pat",
      createServicePrincipal: true,
      acrName: "testACR",
      orgName: "org",
      projectName: "project",
      servicePrincipalId: "b510c1ff-358c-4ed4-96c8-eb23f42bb65b",
      servicePrincipalPassword: "a510c1ff-358c-4ed4-96c8-eb23f42bbc5b",
      servicePrincipalTenantId: "72f988bf-86f1-41af-91ab-2d7cd011db47",
      subscriptionId: "72f988bf-86f1-41af-91ab-2d7cd011db48",
      toCreateAppRepo: true,
      toCreateSP: true,
      workspace: WORKSPACE
    });
  });
  it("positive test: no create SP", async () => {
    const answers = {
      azdo_org_name: "org",
      azdo_pat: "pat",
      azdo_project_name: "project",
      create_app_repo: true
    };
    jest.spyOn(inquirer, "prompt").mockResolvedValueOnce(answers);
    jest.spyOn(inquirer, "prompt").mockResolvedValueOnce({
      create_service_principal: false
    });
    jest.spyOn(inquirer, "prompt").mockResolvedValueOnce({
      az_sp_id: "b510c1ff-358c-4ed4-96c8-eb23f42bb65b",
      az_sp_password: "a510c1ff-358c-4ed4-96c8-eb23f42bbc5b",
      az_sp_tenant: "72f988bf-86f1-41af-91ab-2d7cd011db47"
    });
    jest.spyOn(inquirer, "prompt").mockResolvedValueOnce({
      acr_name: "testACR"
    });
    jest.spyOn(subscriptionService, "getSubscriptions").mockResolvedValueOnce([
      {
        id: "72f988bf-86f1-41af-91ab-2d7cd011db48",
        name: "test"
      }
    ]);
    const ans = await prompt();
    expect(ans).toStrictEqual({
      accessToken: "pat",
      acrName: "testACR",
      orgName: "org",
      projectName: "project",
      servicePrincipalId: "b510c1ff-358c-4ed4-96c8-eb23f42bb65b",
      servicePrincipalPassword: "a510c1ff-358c-4ed4-96c8-eb23f42bbc5b",
      servicePrincipalTenantId: "72f988bf-86f1-41af-91ab-2d7cd011db47",
      subscriptionId: "72f988bf-86f1-41af-91ab-2d7cd011db48",
      toCreateAppRepo: true,
      toCreateSP: false,
      workspace: WORKSPACE
    });
  });
});

describe("test getAnswerFromFile function", () => {
  it("positive test", () => {
    const dir = createTempDir();
    const file = path.join(dir, "testfile");
    const data = [
      "azdo_org_name=orgname",
      "azdo_pat=pat",
      "azdo_project_name=project"
    ];
    fs.writeFileSync(file, data.join("\n"));
    const requestContext = getAnswerFromFile(file);
    expect(requestContext.orgName).toBe("orgname");
    expect(requestContext.accessToken).toBe("pat");
    expect(requestContext.projectName).toBe("project");
  });
  it("positive test: without project name", () => {
    const dir = createTempDir();
    const file = path.join(dir, "testfile");
    const data = ["azdo_org_name=orgname", "azdo_pat=pat"];
    fs.writeFileSync(file, data.join("\n"));
    const requestContext = getAnswerFromFile(file);
    expect(requestContext.orgName).toBe("orgname");
    expect(requestContext.accessToken).toBe("pat");
    expect(requestContext.projectName).toBe(DEFAULT_PROJECT_NAME);
  });
  it("negative test: file does not exist", () => {
    const file = path.join(os.tmpdir(), uuid());
    expect(() => {
      getAnswerFromFile(file);
    }).toThrow();
  });
  it("negative test: missing org name", () => {
    const dir = createTempDir();
    const file = path.join(dir, "testfile");
    const data = ["azdo_pat=pat"];
    fs.writeFileSync(file, data.join("\n"));
    expect(() => {
      getAnswerFromFile(file);
    }).toThrow();
  });
  it("negative test: invalid project name", () => {
    const dir = createTempDir();
    const file = path.join(dir, "testfile");
    const data = [
      "azdo_org_name=orgname",
      "azdo_project_name=.project",
      "azdo_pat=pat"
    ];
    fs.writeFileSync(file, data.join("\n"));
    expect(() => {
      getAnswerFromFile(file);
    }).toThrow();
  });
  it("negative test: missing pat", () => {
    const dir = createTempDir();
    const file = path.join(dir, "testfile");
    const data = ["azdo_org_name=orgname"];
    fs.writeFileSync(file, data.join("\n"));
    expect(() => {
      getAnswerFromFile(file);
    }).toThrow();
  });
  it("positive test: with app creation, without SP creation", () => {
    const dir = createTempDir();
    const file = path.join(dir, "testfile");
    const data = [
      "azdo_org_name=orgname",
      "azdo_pat=pat",
      "azdo_project_name=project",
      "az_create_app=true",
      "az_sp_id=b510c1ff-358c-4ed4-96c8-eb23f42bb65b",
      "az_sp_password=a510c1ff-358c-4ed4-96c8-eb23f42bbc5b",
      "az_sp_tenant=72f988bf-86f1-41af-91ab-2d7cd011db47",
      "az_subscription_id=72f988bf-86f1-41af-91ab-2d7cd011db48"
    ];
    fs.writeFileSync(file, data.join("\n"));
    const requestContext = getAnswerFromFile(file);
    expect(requestContext.orgName).toBe("orgname");
    expect(requestContext.accessToken).toBe("pat");
    expect(requestContext.projectName).toBe("project");
    expect(requestContext.toCreateAppRepo).toBeTruthy();
    expect(requestContext.toCreateSP).toBeFalsy();
    expect(requestContext.servicePrincipalId).toBe(
      "b510c1ff-358c-4ed4-96c8-eb23f42bb65b"
    );
    expect(requestContext.servicePrincipalPassword).toBe(
      "a510c1ff-358c-4ed4-96c8-eb23f42bbc5b"
    );
    expect(requestContext.servicePrincipalTenantId).toBe(
      "72f988bf-86f1-41af-91ab-2d7cd011db47"
    );
    expect(requestContext.subscriptionId).toBe(
      "72f988bf-86f1-41af-91ab-2d7cd011db48"
    );
  });
  it("negative test: with app creation, incorrect SP values", () => {
    const dir = createTempDir();
    const file = path.join(dir, "testfile");
    const data = [
      "azdo_org_name=orgname",
      "azdo_pat=pat",
      "azdo_project_name=project",
      "az_create_app=true",
      "az_subscription_id=72f988bf-86f1-41af-91ab-2d7cd011db48"
    ];
    [".", ".##", ".abc"].forEach((v, i) => {
      if (i === 0) {
        data.push(`az_sp_id=${v}`);
      } else if (i === 1) {
        data.pop();
        data.push("az_sp_id=b510c1ff-358c-4ed4-96c8-eb23f42bb65b");
        data.push(`az_sp_password=${v}`);
      } else {
        data.pop();
        data.push("az_sp_password=a510c1ff-358c-4ed4-96c8-eb23f42bbc5b");
        data.push(`az_sp_tenant=${v}`);
      }
      fs.writeFileSync(file, data.join("\n"));
      expect(() => {
        getAnswerFromFile(file);
      }).toThrow();
    });
  });
  it("negative test: with app creation, incorrect subscription id value", () => {
    const dir = createTempDir();
    const file = path.join(dir, "testfile");
    const data = [
      "azdo_org_name=orgname",
      "azdo_pat=pat",
      "azdo_project_name=project",
      "az_create_app=true",
      "az_sp_id=b510c1ff-358c-4ed4-96c8-eb23f42bb65b",
      "az_sp_password=a510c1ff-358c-4ed4-96c8-eb23f42bbc5b",
      "az_sp_tenant=72f988bf-86f1-41af-91ab-2d7cd011db47",
      "az_subscription_id=xyz"
    ];
    fs.writeFileSync(file, data.join("\n"));
    expect(() => {
      getAnswerFromFile(file);
    }).toThrow();
  });
});

describe("test getSubscriptions function", () => {
  it("no subscriptions", async () => {
    jest
      .spyOn(subscriptionService, "getSubscriptions")
      .mockResolvedValueOnce([]);
    const mockRc: RequestContext = {
      accessToken: "pat",
      orgName: "org",
      projectName: "project",
      workspace: WORKSPACE
    };
    await expect(getSubscriptionId(mockRc)).rejects.toThrow();
  });
  it("2 subscriptions", async () => {
    jest.spyOn(subscriptionService, "getSubscriptions").mockResolvedValueOnce([
      {
        id: "123345",
        name: "subscription1"
      },
      {
        id: "12334567890",
        name: "subscription2"
      }
    ]);
    jest.spyOn(inquirer, "prompt").mockResolvedValueOnce({
      az_subscription: "subscription2"
    });
    const mockRc: RequestContext = {
      accessToken: "pat",
      orgName: "org",
      projectName: "project",
      workspace: WORKSPACE
    };
    await getSubscriptionId(mockRc);
    expect(mockRc.subscriptionId).toBe("12334567890");
  });
  it("no subscriptions selected", async () => {
    jest.spyOn(subscriptionService, "getSubscriptions").mockResolvedValueOnce([
      {
        id: "123345",
        name: "subscription1"
      },
      {
        id: "12334567890",
        name: "subscription2"
      }
    ]);
    jest.spyOn(inquirer, "prompt").mockResolvedValueOnce({
      az_subscription: "subscription3"
    });
    const mockRc: RequestContext = {
      accessToken: "pat",
      orgName: "org",
      projectName: "project",
      workspace: WORKSPACE
    };
    await expect(getSubscriptionId(mockRc)).rejects.toThrow();
  });
});

describe("test promptForACRName function", () => {
  it("positive test", async () => {
    const mockRc: RequestContext = {
      accessToken: "pat",
      orgName: "org",
      projectName: "project",
      workspace: WORKSPACE
    };
    jest.spyOn(inquirer, "prompt").mockResolvedValueOnce({
      acr_name: "testACR"
    });
    await promptForACRName(mockRc);
    expect(mockRc.acrName).toBe("testACR");
  });
});

describe("test promptForServicePrincipalCreation function", () => {
  it("covering the test gap: negative test", async () => {
    jest.spyOn(inquirer, "prompt").mockResolvedValueOnce({
      create_service_principal: true
    });
    jest.spyOn(servicePrincipalService, "azCLILogin").mockResolvedValueOnce([
      {
        id: "72f988bf-86f1-41af-91ab-2d7cd011db48",
        name: "subname"
      }
    ]);
    jest
      .spyOn(promptInstance, "promptForSubscriptionId")
      .mockResolvedValueOnce(undefined);
    const mockRc: RequestContext = {
      accessToken: "pat",
      orgName: "org",
      projectName: "project",
      workspace: WORKSPACE
    };
    await expect(promptForServicePrincipalCreation(mockRc)).rejects.toThrow();
  });
});

describe("test promptForApprovingHLDPullRequest function", () => {
  it("positive test", async () => {
    jest
      .spyOn(gitService, "getAzureRepoUrl")
      .mockReturnValueOnce("https://sample/example");
    jest.spyOn(inquirer, "prompt").mockResolvedValueOnce({
      approve_hld_pr: true
    });
    const mockRc: RequestContext = {
      accessToken: "pat",
      orgName: "org",
      projectName: "project",
      workspace: WORKSPACE
    };
    const ans = await promptForApprovingHLDPullRequest(mockRc);
    expect(ans).toBeTruthy();
  });
});<|MERGE_RESOLUTION|>--- conflicted
+++ resolved
@@ -14,15 +14,10 @@
   promptForApprovingHLDPullRequest,
   promptForServicePrincipalCreation
 } from "./prompt";
-<<<<<<< HEAD
 import * as promptInstance from "./prompt";
 import * as gitService from "./gitService";
-import * as servicePrincipalService from "./servicePrincipalService";
-import * as subscriptionService from "./subscriptionService";
-=======
 import * as servicePrincipalService from "../azure/servicePrincipalService";
 import * as subscriptionService from "../azure/subscriptionService";
->>>>>>> 6c2685db
 
 describe("test prompt function", () => {
   it("positive test: No App Creation", async () => {
@@ -70,21 +65,11 @@
 
     jest
       .spyOn(servicePrincipalService, "createWithAzCLI")
-<<<<<<< HEAD
-      .mockResolvedValueOnce();
-=======
       .mockResolvedValueOnce({
         id: "b510c1ff-358c-4ed4-96c8-eb23f42bb65b",
         password: "a510c1ff-358c-4ed4-96c8-eb23f42bbc5b",
         tenantId: "72f988bf-86f1-41af-91ab-2d7cd011db47"
       });
-    jest.spyOn(subscriptionService, "getSubscriptions").mockResolvedValueOnce([
-      {
-        id: "72f988bf-86f1-41af-91ab-2d7cd011db48",
-        name: "test"
-      }
-    ]);
->>>>>>> 6c2685db
 
     const ans = await prompt();
     expect(ans).toStrictEqual({
