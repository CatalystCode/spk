--- conflicted
+++ resolved
@@ -47,12 +47,6 @@
     jest.spyOn(inquirer, "prompt").mockResolvedValueOnce(answers);
     jest.spyOn(inquirer, "prompt").mockResolvedValueOnce({
       create_service_principal: true
-<<<<<<< HEAD
-=======
-    });
-    jest.spyOn(inquirer, "prompt").mockResolvedValueOnce({
-      acr_name: "testACR"
->>>>>>> c9fb80f7
     });
 
     jest.spyOn(servicePrincipalService, "azCLILogin").mockResolvedValueOnce([
@@ -103,12 +97,6 @@
     });
     jest.spyOn(inquirer, "prompt").mockResolvedValueOnce({
       acr_name: "testACR"
-<<<<<<< HEAD
-=======
-    });
-    jest.spyOn(inquirer, "prompt").mockResolvedValueOnce({
-      acr_name: "testACR"
->>>>>>> c9fb80f7
     });
     jest.spyOn(subscriptionService, "getSubscriptions").mockResolvedValueOnce([
       {
