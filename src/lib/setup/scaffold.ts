import { IGitApi } from "azure-devops-node-api/GitApi";
import fs from "fs-extra";
import path from "path";
import simplegit from "simple-git/promise";
import { initialize as hldInitialize } from "../../commands/hld/init";
import {
  create as createVariableGroup,
  setVariableGroupInBedrockFile,
  updateLifeCyclePipeline
} from "../../commands/project/create-variable-group";
import { initialize as projectInitialize } from "../../commands/project/init";
import { createService } from "../../commands/service/create";
import { IAzureDevOpsOpts } from "../../lib/git";
import { deleteVariableGroup } from "../../lib/pipelines/variableGroup";
import { logger } from "../../logger";
import {
  ACR,
  APP_REPO,
  HELM_REPO,
  HLD_DEFAULT_COMPONENT_NAME,
  HLD_DEFAULT_DEF_PATH,
  HLD_DEFAULT_GIT_URL,
  HLD_REPO,
<<<<<<< HEAD
  IRequestContext,
  MANIFEST_REPO,
  VARIABLE_GROUP
} from "./constants";
import { createDirectory, moveToAbsPath, moveToRelativePath } from "./fsUtil";
import { createRepoInAzureOrg } from "./gitService";
import { commitAndPushToRemote } from "./gitService";
import { chartTemplate, mainTemplate, valuesTemplate } from "./helmTemplates";
=======
  RequestContext,
  MANIFEST_REPO
} from "./constants";
import { createDirectory, moveToAbsPath, moveToRelativePath } from "./fsUtil";
import { commitAndPushToRemote, createRepoInAzureOrg } from "./gitService";
>>>>>>> 78ef90f4

export const createRepo = async (
  gitApi: IGitApi,
  repoName: string,
  projectName: string,
  workspaceDir: string
): Promise<simplegit.SimpleGit> => {
  moveToAbsPath(workspaceDir);
  createDirectory(repoName);
  moveToRelativePath(repoName);

  await createRepoInAzureOrg(gitApi, repoName, projectName, true);
  const git = simplegit();
  await git.init();
  return git;
};

/**
 * Scaffold Manifest Repo.
 *
 * @param gitApi Git API client
 * @param rc request Context
 */
export const manifestRepo = async (
  gitApi: IGitApi,
  rc: RequestContext
): Promise<void> => {
  logger.info("Scaffolding Manifest Repo");
  const repoName = MANIFEST_REPO;
  const curFolder = process.cwd();

  try {
    logger.info(`creating git repo ${repoName} in project ${rc.projectName}`);
    const git = await createRepo(
      gitApi,
      repoName,
      rc.projectName,
      rc.workspace
    );

    fs.createFileSync("README.md");
    await git.add("./README.md");

    await commitAndPushToRemote(git, rc, repoName);
    rc.scaffoldManifest = true;

    logger.info("Completed scaffold Manifest Repo");
  } finally {
    moveToAbsPath(curFolder);
  }
};

/**
 * Scaffold HLD Repo.
 *
 * @param gitApi Git API client
 * @param rc request Context
 */
export const hldRepo = async (
  gitApi: IGitApi,
  rc: RequestContext
): Promise<void> => {
  logger.info("Scaffolding HLD Repo");
  const repoName = HLD_REPO;
  const curFolder = process.cwd();

  try {
    logger.info(`creating git repo ${repoName} in project ${rc.projectName}`);
    const git = await createRepo(
      gitApi,
      repoName,
      rc.projectName,
      rc.workspace
    );

    await hldInitialize(
      process.cwd(),
      false,
      HLD_DEFAULT_GIT_URL,
      HLD_DEFAULT_COMPONENT_NAME,
      HLD_DEFAULT_DEF_PATH
    );
    await git.add("./*");

    await commitAndPushToRemote(git, rc, repoName);
    rc.scaffoldHLD = true;

    logger.info("Completed scaffold HLD Repo");
  } finally {
    moveToAbsPath(curFolder);
  }
};

/**
 * Create chart directory and add helm chart files
 */
export const createChartArtifacts = () => {
  createDirectory(APP_REPO);
  moveToRelativePath(APP_REPO);
  createDirectory("chart");
  moveToRelativePath("chart");

  const chart = chartTemplate.replace("@@CHART_APP_NAME@@", APP_REPO);
  fs.writeFileSync(path.join(process.cwd(), "Chart.yaml"), chart);

  const values = valuesTemplate
    .replace("@@CHART_APP_NAME@@", APP_REPO)
    .replace("@@ACR_NAME@@", ACR);
  fs.writeFileSync(path.join(process.cwd(), "values.yaml"), values);

  createDirectory("templates");
  moveToRelativePath("templates");

  fs.writeFileSync(path.join(process.cwd(), "all-in-one.yaml"), mainTemplate);
};

export const helmRepo = async (gitApi: IGitApi, rc: IRequestContext) => {
  logger.info("Scaffolding helm Repo");
  const repoName = HELM_REPO;
  const curFolder = process.cwd();

  try {
    logger.info(`creating git repo ${repoName} in project ${rc.projectName}`);
    const git = await createRepo(
      gitApi,
      repoName,
      rc.projectName,
      rc.workspace
    );
    createChartArtifacts();
    moveToAbsPath(curFolder);
    moveToRelativePath(rc.workspace);
    moveToRelativePath(repoName);

    await git.add("./*");
    await commitAndPushToRemote(git, rc, repoName);
    rc.scaffoldHelm = true;

    logger.info("Completed scaffold helm Repo");
  } finally {
    moveToAbsPath(curFolder);
  }
};

export const setupVariableGroup = async (rc: IRequestContext) => {
  const accessOpts: IAzureDevOpsOpts = {
    orgName: rc.orgName,
    personalAccessToken: rc.accessToken,
    project: rc.projectName
  };

  await deleteVariableGroup(accessOpts, VARIABLE_GROUP);
  await createVariableGroup(
    VARIABLE_GROUP,
    ACR,
    HLD_DEFAULT_GIT_URL,
    rc.servicePrincipalId,
    rc.servicePrincipalPassword,
    rc.servicePrincipalTenantId,
    accessOpts
  );
  logger.info(`Successfully created variable group, ${VARIABLE_GROUP}`);

  setVariableGroupInBedrockFile(".", VARIABLE_GROUP);
  updateLifeCyclePipeline(".");
};

export const initService = async (repoName: string) => {
  await createService(".", repoName, {
    displayName: repoName,
    gitPush: false,
    helmChartChart: "",
    helmChartRepository: "",
    helmConfigAccessTokenVariable: "ACCESS_TOKEN_SECRET",
    helmConfigBranch: "master",
    helmConfigGit: HLD_DEFAULT_GIT_URL,
    helmConfigPath: `${repoName}/chart`,
    k8sBackend: "",
    k8sBackendPort: "80",
    k8sPort: 0,
    maintainerEmail: "",
    maintainerName: "",
    middlewares: "",
    middlewaresArray: [],
    packagesDir: "",
    pathPrefix: "",
    pathPrefixMajorVersion: "",
    ringNames: ["master"],
    variableGroups: [VARIABLE_GROUP]
  });
};

export const appRepo = async (gitApi: IGitApi, rc: IRequestContext) => {
  logger.info("Scaffolding app Repo");
  const repoName = APP_REPO;
  const curFolder = process.cwd();

  try {
    logger.info(`creating git repo ${repoName} in project ${rc.projectName}`);
    const git = await createRepo(
      gitApi,
      repoName,
      rc.projectName,
      rc.workspace
    );

    await projectInitialize(".");
    await git.add("./*");
    await commitAndPushToRemote(git, rc, repoName);

    await setupVariableGroup(rc);
    await initService(repoName);

    rc.scaffoldAppService = true;
    logger.info("Completed scaffold app Repo");
  } finally {
    moveToAbsPath(curFolder);
  }
};<|MERGE_RESOLUTION|>--- conflicted
+++ resolved
@@ -10,7 +10,7 @@
 } from "../../commands/project/create-variable-group";
 import { initialize as projectInitialize } from "../../commands/project/init";
 import { createService } from "../../commands/service/create";
-import { IAzureDevOpsOpts } from "../../lib/git";
+import { AzureDevOpsOpts } from "../../lib/git";
 import { deleteVariableGroup } from "../../lib/pipelines/variableGroup";
 import { logger } from "../../logger";
 import {
@@ -21,22 +21,13 @@
   HLD_DEFAULT_DEF_PATH,
   HLD_DEFAULT_GIT_URL,
   HLD_REPO,
-<<<<<<< HEAD
-  IRequestContext,
   MANIFEST_REPO,
+  RequestContext,
   VARIABLE_GROUP
 } from "./constants";
 import { createDirectory, moveToAbsPath, moveToRelativePath } from "./fsUtil";
-import { createRepoInAzureOrg } from "./gitService";
-import { commitAndPushToRemote } from "./gitService";
+import { commitAndPushToRemote, createRepoInAzureOrg } from "./gitService";
 import { chartTemplate, mainTemplate, valuesTemplate } from "./helmTemplates";
-=======
-  RequestContext,
-  MANIFEST_REPO
-} from "./constants";
-import { createDirectory, moveToAbsPath, moveToRelativePath } from "./fsUtil";
-import { commitAndPushToRemote, createRepoInAzureOrg } from "./gitService";
->>>>>>> 78ef90f4
 
 export const createRepo = async (
   gitApi: IGitApi,
@@ -133,7 +124,7 @@
 /**
  * Create chart directory and add helm chart files
  */
-export const createChartArtifacts = () => {
+export const createChartArtifacts = (): void => {
   createDirectory(APP_REPO);
   moveToRelativePath(APP_REPO);
   createDirectory("chart");
@@ -153,7 +144,10 @@
   fs.writeFileSync(path.join(process.cwd(), "all-in-one.yaml"), mainTemplate);
 };
 
-export const helmRepo = async (gitApi: IGitApi, rc: IRequestContext) => {
+export const helmRepo = async (
+  gitApi: IGitApi,
+  rc: RequestContext
+): Promise<void> => {
   logger.info("Scaffolding helm Repo");
   const repoName = HELM_REPO;
   const curFolder = process.cwd();
@@ -181,8 +175,8 @@
   }
 };
 
-export const setupVariableGroup = async (rc: IRequestContext) => {
-  const accessOpts: IAzureDevOpsOpts = {
+export const setupVariableGroup = async (rc: RequestContext): Promise<void> => {
+  const accessOpts: AzureDevOpsOpts = {
     orgName: rc.orgName,
     personalAccessToken: rc.accessToken,
     project: rc.projectName
@@ -204,7 +198,7 @@
   updateLifeCyclePipeline(".");
 };
 
-export const initService = async (repoName: string) => {
+export const initService = async (repoName: string): Promise<void> => {
   await createService(".", repoName, {
     displayName: repoName,
     gitPush: false,
@@ -229,7 +223,10 @@
   });
 };
 
-export const appRepo = async (gitApi: IGitApi, rc: IRequestContext) => {
+export const appRepo = async (
+  gitApi: IGitApi,
+  rc: RequestContext
+): Promise<void> => {
   logger.info("Scaffolding app Repo");
   const repoName = APP_REPO;
   const curFolder = process.cwd();
