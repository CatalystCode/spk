import { IGitApi } from "azure-devops-node-api/GitApi";
import fs from "fs-extra";
import path from "path";
import simplegit from "simple-git/promise";
import { initialize as hldInitialize } from "../../commands/hld/init";
import {
  create as createVariableGroup,
  setVariableGroupInBedrockFile,
  updateLifeCyclePipeline
} from "../../commands/project/create-variable-group";
import { initialize as projectInitialize } from "../../commands/project/init";
import { createService } from "../../commands/service/create";
import { AzureDevOpsOpts } from "../../lib/git";
import { deleteVariableGroup } from "../../lib/pipelines/variableGroup";
import { logger } from "../../logger";
import {
  APP_REPO,
  HELM_REPO,
  HLD_DEFAULT_COMPONENT_NAME,
  HLD_DEFAULT_DEF_PATH,
  HLD_REPO,
  MANIFEST_REPO,
  RequestContext,
  VARIABLE_GROUP
} from "./constants";
import { createDirectory, moveToAbsPath, moveToRelativePath } from "./fsUtil";
import {
  commitAndPushToRemote,
  createRepoInAzureOrg,
  getAzureRepoUrl
} from "./gitService";
import { chartTemplate, mainTemplate, valuesTemplate } from "./helmTemplates";

export const createRepo = async (
  gitApi: IGitApi,
  repoName: string,
  projectName: string,
  workspaceDir: string
): Promise<simplegit.SimpleGit> => {
  moveToAbsPath(workspaceDir);
  createDirectory(repoName);
  moveToRelativePath(repoName);

  await createRepoInAzureOrg(gitApi, repoName, projectName, true);
  const git = simplegit();
  await git.init();
  return git;
};

/**
 * Scaffold Manifest Repo.
 *
 * @param gitApi Git API client
 * @param rc request Context
 */
export const manifestRepo = async (
  gitApi: IGitApi,
  rc: RequestContext
): Promise<void> => {
  logger.info("Scaffolding Manifest Repo");
  const repoName = MANIFEST_REPO;
  const curFolder = process.cwd();

  try {
    logger.info(`creating git repo ${repoName} in project ${rc.projectName}`);
    const git = await createRepo(
      gitApi,
      repoName,
      rc.projectName,
      rc.workspace
    );

    fs.createFileSync("README.md");
    await git.add("./README.md");

    await commitAndPushToRemote(git, rc, repoName);
    rc.scaffoldManifest = true;

    logger.info("Completed scaffold Manifest Repo");
  } finally {
    moveToAbsPath(curFolder);
  }
};

/**
 * Scaffold HLD Repo.
 *
 * @param gitApi Git API client
 * @param rc request Context
 */
export const hldRepo = async (
  gitApi: IGitApi,
  rc: RequestContext
): Promise<void> => {
  logger.info("Scaffolding HLD Repo");
  const repoName = HLD_REPO;
  const curFolder = process.cwd();

  try {
    logger.info(`creating git repo ${repoName} in project ${rc.projectName}`);
    const git = await createRepo(
      gitApi,
      repoName,
      rc.projectName,
      rc.workspace
    );

    await hldInitialize(
      process.cwd(),
      false,
      "https://github.com/microsoft/fabrikate-definitions.git",
      HLD_DEFAULT_COMPONENT_NAME,
      HLD_DEFAULT_DEF_PATH
    );
    await git.add("./*");

    await commitAndPushToRemote(git, rc, repoName);
    rc.scaffoldHLD = true;

    logger.info("Completed scaffold HLD Repo");
  } finally {
    moveToAbsPath(curFolder);
  }
};

/**
 * Create chart directory and add helm chart files
 *
 * @param acrName Azure Container Registry Name.
 */
export const createChartArtifacts = (acrName: string): void => {
  createDirectory(APP_REPO);
  moveToRelativePath(APP_REPO);
  createDirectory("chart");
  moveToRelativePath("chart");

  const chart = chartTemplate.replace("@@CHART_APP_NAME@@", APP_REPO);
  fs.writeFileSync(path.join(process.cwd(), "Chart.yaml"), chart);

  const values = valuesTemplate
    .replace("@@CHART_APP_NAME@@", APP_REPO)
    .replace("@@ACR_NAME@@", acrName);
  fs.writeFileSync(path.join(process.cwd(), "values.yaml"), values);

  createDirectory("templates");
  moveToRelativePath("templates");

  fs.writeFileSync(path.join(process.cwd(), "all-in-one.yaml"), mainTemplate);
};

export const helmRepo = async (
  gitApi: IGitApi,
  rc: RequestContext
): Promise<void> => {
  logger.info("Scaffolding helm Repo");
  const repoName = HELM_REPO;
  const curFolder = process.cwd();

  try {
    logger.info(`creating git repo ${repoName} in project ${rc.projectName}`);
    const git = await createRepo(
      gitApi,
      repoName,
      rc.projectName,
      rc.workspace
    );
    // eslint-disable-next-line @typescript-eslint/no-non-null-assertion
    createChartArtifacts(rc.acrName!);
    moveToAbsPath(curFolder);
    moveToRelativePath(rc.workspace);
    moveToRelativePath(repoName);

    await git.add("./*");
    await commitAndPushToRemote(git, rc, repoName);
    rc.scaffoldHelm = true;

    logger.info("Completed scaffold helm Repo");
  } finally {
    moveToAbsPath(curFolder);
  }
};

export const setupVariableGroup = async (rc: RequestContext): Promise<void> => {
  const accessOpts: AzureDevOpsOpts = {
    orgName: rc.orgName,
    personalAccessToken: rc.accessToken,
    project: rc.projectName
  };

  await deleteVariableGroup(accessOpts, VARIABLE_GROUP);
  await createVariableGroup(
    VARIABLE_GROUP,
<<<<<<< HEAD
    ACR,
    getAzureRepoUrl(rc.orgName, rc.projectName, HLD_REPO),
=======
    // eslint-disable-next-line @typescript-eslint/no-non-null-assertion
    rc.acrName!,
    HLD_DEFAULT_GIT_URL,
>>>>>>> 23c8d7f5
    rc.servicePrincipalId,
    rc.servicePrincipalPassword,
    rc.servicePrincipalTenantId,
    accessOpts
  );
  logger.info(`Successfully created variable group, ${VARIABLE_GROUP}`);

  setVariableGroupInBedrockFile(".", VARIABLE_GROUP);
  updateLifeCyclePipeline(".");
};

export const initService = async (
  rc: RequestContext,
  repoName: string
): Promise<void> => {
  await createService(".", repoName, {
    displayName: repoName,
    gitPush: false,
    helmChartChart: "",
    helmChartRepository: "",
    helmConfigAccessTokenVariable: "ACCESS_TOKEN_SECRET",
    helmConfigBranch: "master",
    helmConfigGit: getAzureRepoUrl(rc.orgName, rc.projectName, HELM_REPO),
    helmConfigPath: `${repoName}/chart`,
    k8sBackend: "",
    k8sBackendPort: "80",
    k8sPort: 0,
    maintainerEmail: "",
    maintainerName: "",
    middlewares: "",
    middlewaresArray: [],
    packagesDir: "",
    pathPrefix: "",
    pathPrefixMajorVersion: "",
    ringNames: ["master"],
    variableGroups: [VARIABLE_GROUP]
  });
};

export const appRepo = async (
  gitApi: IGitApi,
  rc: RequestContext
): Promise<void> => {
  logger.info("Scaffolding app Repo");
  const repoName = APP_REPO;
  const curFolder = process.cwd();

  try {
    logger.info(`creating git repo ${repoName} in project ${rc.projectName}`);
    const git = await createRepo(
      gitApi,
      repoName,
      rc.projectName,
      rc.workspace
    );

    await projectInitialize(".");
    await setupVariableGroup(rc);
    await initService(rc, repoName);
    await git.add("./*");

    await commitAndPushToRemote(git, rc, repoName);

    rc.scaffoldAppService = true;
    logger.info("Completed scaffold app Repo");
  } finally {
    moveToAbsPath(curFolder);
  }
};<|MERGE_RESOLUTION|>--- conflicted
+++ resolved
@@ -190,14 +190,9 @@
   await deleteVariableGroup(accessOpts, VARIABLE_GROUP);
   await createVariableGroup(
     VARIABLE_GROUP,
-<<<<<<< HEAD
-    ACR,
-    getAzureRepoUrl(rc.orgName, rc.projectName, HLD_REPO),
-=======
     // eslint-disable-next-line @typescript-eslint/no-non-null-assertion
     rc.acrName!,
-    HLD_DEFAULT_GIT_URL,
->>>>>>> 23c8d7f5
+    getAzureRepoUrl(rc.orgName, rc.projectName, HLD_REPO),
     rc.servicePrincipalId,
     rc.servicePrincipalPassword,
     rc.servicePrincipalTenantId,
