import fs from "fs";
import path from "path";
import uuid from "uuid/v4";
import { createTempDir } from "../ioUtil";
import { RequestContext } from "./constants";
import { create } from "./setupLog";

const positiveTest = (logExist?: boolean, withAppCreation = false): void => {
  const dir = createTempDir();
  const file = path.join(dir, uuid());

  if (logExist) {
    fs.writeFileSync(file, "dummy");
  }

  const rc: RequestContext = {
    accessToken: "accessToken",
    createdACR: false,
    createdHLDtoManifestPipeline: true,
    createdProject: true,
    createdResourceGroup: false,
    orgName: "orgName",
    projectName: "projectName",
    acrName: "testacr",
    scaffoldAppService: true,
    scaffoldHLD: true,
    scaffoldHelm: true,
    scaffoldManifest: true,
    subscriptionId: "72f988bf-86f1-41af-91ab-2d7cd011db48",
    workspace: "workspace",
  };

  if (withAppCreation) {
    (rc.toCreateAppRepo = true),
      (rc.toCreateSP = true),
      (rc.servicePrincipalId = "b510c1ff-358c-4ed4-96c8-eb23f42bb65b");
    rc.servicePrincipalPassword = "a510c1ff-358c-4ed4-96c8-eb23f42bbc5b";
    rc.servicePrincipalTenantId = "72f988bf-86f1-41af-91ab-2d7cd011db47";
    rc.storageAccountName = "teststore";
    rc.storageTableName = "storagetable";
    rc.createdResourceGroup = true;
    rc.createdACR = true;
    rc.createdLifecyclePipeline = true;
    rc.createdBuildPipeline = true;
    rc.createdStorageAccount = true;
    rc.createdStorageTable = true;
  }
  create(rc, file);

  expect(fs.existsSync(file)).toBeTruthy();

  if (withAppCreation) {
    expect(fs.readFileSync(file, "UTF-8").split("\n")).toStrictEqual([
      "azdo_org_name=orgName",
      "azdo_project_name=projectName",
      "azdo_pat=*********",
      "az_create_app=true",
      "az_create_sp=true",
      "az_sp_id=b510c1ff-358c-4ed4-96c8-eb23f42bb65b",
      "az_sp_password=********",
      "az_sp_tenant=72f988bf-86f1-41af-91ab-2d7cd011db47",
      "az_subscription_id=72f988bf-86f1-41af-91ab-2d7cd011db48",
      "az_acr_name=testacr",
      "az_storage_account_name=teststore",
      "az_storage_table=storagetable",
      "workspace: workspace",
      "Project Created: yes",
      "High Level Definition Repo Scaffolded: yes",
      "Helm Repo Scaffolded: yes",
      "Sample App Repo Scaffolded: yes",
      "Manifest Repo Scaffolded: yes",
      "HLD to Manifest Pipeline Created: yes",
      "Service Principal Created: no",
      "Resource Group Created: yes",
      "Lifecycle Pipeline Created: yes",
      "Build Pipeline Created: yes",
      "ACR Created: yes",
<<<<<<< HEAD
      "Storage Account Created: yes",
      "Storage Table Created: yes",
      "Status: Completed"
=======
      "Status: Completed",
>>>>>>> f6816a5c
    ]);
  } else {
    expect(fs.readFileSync(file, "UTF-8").split("\n")).toStrictEqual([
      "azdo_org_name=orgName",
      "azdo_project_name=projectName",
      "azdo_pat=*********",
      "az_create_app=false",
      "az_create_sp=false",
      "az_sp_id=",
      "az_sp_password=",
      "az_sp_tenant=",
      "az_subscription_id=72f988bf-86f1-41af-91ab-2d7cd011db48",
      "az_acr_name=testacr",
      "az_storage_account_name=",
      "az_storage_table=",
      "workspace: workspace",
      "Project Created: yes",
      "High Level Definition Repo Scaffolded: yes",
      "Helm Repo Scaffolded: yes",
      "Sample App Repo Scaffolded: yes",
      "Manifest Repo Scaffolded: yes",
      "HLD to Manifest Pipeline Created: yes",
      "Service Principal Created: no",
      "Resource Group Created: no",
      "Lifecycle Pipeline Created: no",
      "Build Pipeline Created: no",
      "ACR Created: no",
<<<<<<< HEAD
      "Storage Account Created: no",
      "Storage Table Created: no",
      "Status: Completed"
=======
      "Status: Completed",
>>>>>>> f6816a5c
    ]);
  }
};

describe("test create function", () => {
  it("positive test: no request context", () => {
    const dir = createTempDir();
    const file = path.join(dir, uuid());
    create(undefined, file);
    expect(fs.existsSync(file)).toBeFalsy();
  });
  it("positive test: no errors", () => {
    positiveTest();
  });
  it("positive test: no errors and log already exists", () => {
    positiveTest(true);
  });
  it("positive test: no errors and app and sp creation", () => {
    positiveTest(false, true);
  });
  it("positive test: with errors", () => {
    const dir = createTempDir();
    const file = path.join(dir, uuid());

    create(
      {
        accessToken: "accessToken",
        createdHLDtoManifestPipeline: true,
        createdProject: true,
        error: "things broke",
        orgName: "orgName",
        projectName: "projectName",
        scaffoldAppService: true,
        scaffoldHLD: true,
        scaffoldHelm: true,
        scaffoldManifest: true,
        workspace: "workspace",
      },
      file
    );

    expect(fs.existsSync(file)).toBeTruthy();
    expect(fs.readFileSync(file, "UTF-8").split("\n")).toStrictEqual([
      "azdo_org_name=orgName",
      "azdo_project_name=projectName",
      "azdo_pat=*********",
      "az_create_app=false",
      "az_create_sp=false",
      "az_sp_id=",
      "az_sp_password=",
      "az_sp_tenant=",
      "az_subscription_id=",
      "az_acr_name=",
      "az_storage_account_name=",
      "az_storage_table=",
      "workspace: workspace",
      "Project Created: yes",
      "High Level Definition Repo Scaffolded: yes",
      "Helm Repo Scaffolded: yes",
      "Sample App Repo Scaffolded: yes",
      "Manifest Repo Scaffolded: yes",
      "HLD to Manifest Pipeline Created: yes",
      "Service Principal Created: no",
      "Resource Group Created: no",
      "Lifecycle Pipeline Created: no",
      "Build Pipeline Created: no",
      "ACR Created: no",
      "Storage Account Created: no",
      "Storage Table Created: no",
      "Error: things broke",
      "Status: Incomplete",
    ]);
  });
});<|MERGE_RESOLUTION|>--- conflicted
+++ resolved
@@ -75,13 +75,9 @@
       "Lifecycle Pipeline Created: yes",
       "Build Pipeline Created: yes",
       "ACR Created: yes",
-<<<<<<< HEAD
       "Storage Account Created: yes",
       "Storage Table Created: yes",
-      "Status: Completed"
-=======
       "Status: Completed",
->>>>>>> f6816a5c
     ]);
   } else {
     expect(fs.readFileSync(file, "UTF-8").split("\n")).toStrictEqual([
@@ -109,13 +105,9 @@
       "Lifecycle Pipeline Created: no",
       "Build Pipeline Created: no",
       "ACR Created: no",
-<<<<<<< HEAD
       "Storage Account Created: no",
       "Storage Table Created: no",
-      "Status: Completed"
-=======
       "Status: Completed",
->>>>>>> f6816a5c
     ]);
   }
 };
