// please do not change the status code numbers
// you can add new ones but not changing the existing ones

export enum errorStatusCode {
  CMD_EXE_ERR = 1000,
  VALIDATION_ERR = 1001,
  EXE_FLOW_ERR = 1002,
  ENV_SETTING_ERR = 1010,
<<<<<<< HEAD
  INCORRECT_DEF = 1012,
=======
  FILE_IO_ERR = 1011,
>>>>>>> 5948d80d
  GIT_OPS_ERR = 1100,
}<|MERGE_RESOLUTION|>--- conflicted
+++ resolved
@@ -6,10 +6,7 @@
   VALIDATION_ERR = 1001,
   EXE_FLOW_ERR = 1002,
   ENV_SETTING_ERR = 1010,
-<<<<<<< HEAD
+  FILE_IO_ERR = 1011,
   INCORRECT_DEF = 1012,
-=======
-  FILE_IO_ERR = 1011,
->>>>>>> 5948d80d
   GIT_OPS_ERR = 1100,
 }