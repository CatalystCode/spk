--- conflicted
+++ resolved
@@ -238,7 +238,6 @@
   });
 });
 
-<<<<<<< HEAD
 describe("test validateStorageAccountName test", () => {
   it("sanity test", () => {
     expect(validateStorageAccountName("")).toBe(
@@ -300,7 +299,9 @@
       );
     });
     expect(validateStoragePartitionKey("abcdefg123456678")).toBeTruthy();
-=======
+  });
+});
+
 describe("test validateACRName function", () => {
   it("sanity test", () => {
     expect(validateACRName("")).toBe(
@@ -317,6 +318,5 @@
     );
 
     expect(validateACRName("abc12356")).toBeTruthy();
->>>>>>> 7b212c9f
   });
 });