--- conflicted
+++ resolved
@@ -7,19 +7,14 @@
   azdoUrl,
   getBuildApi,
   getRestClient,
-<<<<<<< HEAD
   getTaskAgentApi,
   getWebApi,
-  invalidateWebApi
+  invalidateWebApi,
+  repositoryHasFile
 } from "./azdoClient";
 import * as azdoClient from "./azdoClient";
-=======
-  getWebApi,
-  repositoryHasFile
-} from "./azdoClient";
 import { IAzureDevOpsOpts } from "./git";
 import * as azure from "./git/azure";
->>>>>>> cd484bed
 
 describe("AzDo Pipeline utility functions", () => {
   test("azdo url is well formed", () => {
@@ -118,12 +113,33 @@
   });
 });
 
-<<<<<<< HEAD
 describe("test getBuildApi function", () => {
   test("should fail when personal access token is not set", async () => {
     mockConfig();
     await expect(getBuildApi()).rejects.toThrow();
-=======
+  });
+  test("should fail when org is not set", async () => {
+    mockConfig(TOKEN);
+    await expect(getBuildApi()).rejects.toThrow();
+  });
+  test("should pass when org and personal access token are set", async () => {
+    mockConfig(TOKEN, ORG);
+    const mockFn = jest.spyOn(azdoClient, "getWebApi").mockReturnValueOnce({
+      getBuildApi: () => {
+        return {};
+      }
+    } as any);
+
+    const api = await getBuildApi();
+    expect(api).toBeDefined();
+    mockFn.mockReset();
+
+    mockConfig(); // empty config. still work because API client is cached
+    const again = await getBuildApi();
+    expect(again).toBeDefined();
+  });
+});
+
 describe("repositoryHasFile", () => {
   test("repository contains the given file", async () => {
     const createPullRequestFunc = jest.spyOn(azure, "GitAPI");
@@ -173,43 +189,4 @@
     }
     expect(hasError).toBe(true);
   });
-});
-
-describe("getBuildApi", () => {
-  test("should fail when personal access toekn is not set", async () => {
-    (Config as jest.Mock).mockReturnValue({
-      azure_devops: {}
-    });
-
-    let error: Error | undefined;
-    try {
-      await getBuildApi();
-      expect(true).toBe(false);
-    } catch (err) {
-      error = err;
-    }
-    expect(error).toBeDefined();
->>>>>>> cd484bed
-  });
-
-  test("should fail when org is not set", async () => {
-    mockConfig(TOKEN);
-    await expect(getBuildApi()).rejects.toThrow();
-  });
-  test("should pass when org and personal access token are set", async () => {
-    mockConfig(TOKEN, ORG);
-    const mockFn = jest.spyOn(azdoClient, "getWebApi").mockReturnValueOnce({
-      getBuildApi: () => {
-        return {};
-      }
-    } as any);
-
-    const api = await getBuildApi();
-    expect(api).toBeDefined();
-    mockFn.mockReset();
-
-    mockConfig(); // empty config. still work because API client is cached
-    const again = await getBuildApi();
-    expect(again).toBeDefined();
-  });
 });