import fs from "fs";
import yaml from "js-yaml";
import mockFs from "mock-fs";
import os from "os";
import path from "path";
import uuid from "uuid/v4";
import { Bedrock, readYaml, write } from "../../config";
import { IAzureDevOpsOpts } from "../../lib/git";
import {
  disableVerboseLogging,
  enableVerboseLogging,
  logger
} from "../../logger";
import {
  createTestBedrockYaml,
  createTestHldLifecyclePipelineYaml
} from "../../test/mockFactory";
import { IAzurePipelinesYaml, IBedrockFile } from "../../types";
import {
  create,
<<<<<<< HEAD
  isBedrockFileExists,
=======
  execute,
>>>>>>> c3c06f93
  setVariableGroupInBedrockFile,
  updateLifeCyclePipeline,
  validateRequiredArguments
} from "./create-variable-group";

beforeAll(() => {
  enableVerboseLogging();
});

afterAll(() => {
  disableVerboseLogging();
});

beforeEach(() => {
  jest.clearAllMocks();
});

const registryName = uuid();
const variableGroupName = uuid();
const hldRepoUrl = uuid();
const servicePrincipalId = uuid();
const servicePrincipalPassword: string = uuid();
const tenant = uuid();

const orgName = uuid();
const project = uuid();
const personalAccessToken = uuid();

const accessopts: IAzureDevOpsOpts = {
  orgName,
  personalAccessToken,
  project
};

describe("validateRequiredArguments", () => {
  test("Should fail when all required arguments specified with empty values", async () => {
    const opts: IAzureDevOpsOpts = {};

    const errors: string[] = validateRequiredArguments(
      "",
      "",
      "",
      "",
      "",
      opts
    );
    logger.info(`length: ${errors.length}`);
    expect(errors.length).toBe(8);
  });

  test("Should fail when all required arguments are not specified", async () => {
    const opts: IAzureDevOpsOpts = {};
    const errors: string[] = validateRequiredArguments(
      undefined,
      undefined,
      undefined,
      undefined,
      undefined,
      opts
    );
    logger.info(`length: ${errors.length}`);
    expect(errors.length).toBe(8);
  });

  test("Should fail when registryName argument is not specified", async () => {
    const errors: string[] = validateRequiredArguments(
      undefined,
      hldRepoUrl,
      servicePrincipalId,
      servicePrincipalPassword,
      tenant,
      accessopts
    );
    logger.info(`length: ${errors.length}`);
    expect(errors.length).toBe(1);
  });

  test("Should fail when hldRepoUrl argument is not specified", async () => {
    const errors: string[] = validateRequiredArguments(
      registryName,
      undefined,
      servicePrincipalId,
      servicePrincipalPassword,
      tenant,
      accessopts
    );
    logger.info(`length: ${errors.length}`);
    expect(errors.length).toBe(1);
  });

  test("Should fail when servicePrincipalId argument is not specified", async () => {
    const errors: string[] = validateRequiredArguments(
      registryName,
      hldRepoUrl,
      undefined,
      servicePrincipalPassword,
      tenant,
      accessopts
    );
    logger.info(`length: ${errors.length}`);
    expect(errors.length).toBe(1);
  });

  test("Should fail when servicePrincipalPassword argument is not specified", async () => {
    const errors: string[] = validateRequiredArguments(
      registryName,
      hldRepoUrl,
      servicePrincipalId,
      undefined,
      tenant,
      accessopts
    );
    logger.info(`length: ${errors.length}`);
    expect(errors.length).toBe(1);
  });

  test("Should fail when tenant argument is not specified", async () => {
    const errors: string[] = validateRequiredArguments(
      registryName,
      hldRepoUrl,
      servicePrincipalId,
      servicePrincipalPassword,
      undefined,
      accessopts
    );
    logger.info(`length: ${errors.length}`);
    expect(errors.length).toBe(1);
  });
});

describe("test execute function", () => {
  it("missing variable name", async () => {
    const exitFn = jest.fn();
    await execute(
      "",
      {
        hldRepoUrl,
        orgName,
        personalAccessToken,
        project,
        registryName,
        servicePrincipalId,
        servicePrincipalPassword,
        tenant
      },
      exitFn
    );
    expect(exitFn).toBeCalledTimes(1);
  });
  it("missing registry name", async () => {
    const exitFn = jest.fn();
    await execute(
      variableGroupName,
      {
        hldRepoUrl,
        orgName,
        personalAccessToken,
        project,
        registryName: undefined,
        servicePrincipalId,
        servicePrincipalPassword,
        tenant
      },
      exitFn
    );
    expect(exitFn).toBeCalledTimes(1);
  });
});

describe("create", () => {
  test("Should fail with empty variable group arguments", async () => {
    const accessOpts: IAzureDevOpsOpts = {
      orgName,
      personalAccessToken,
      project
    };

    let invalidDataError: Error | undefined;
    try {
      logger.info("calling create");
      await create("", "", "", "", "", "", accessOpts);
    } catch (err) {
      invalidDataError = err;
    }
    expect(invalidDataError).toBeDefined();
  });

  test("Should pass with empty variable group arguments", async () => {
    const accessOpts: IAzureDevOpsOpts = {
      orgName,
      personalAccessToken,
      project
    };

    let invalidGroupError: Error | undefined;
    try {
      logger.info("calling create");
      await create(
        variableGroupName,
        registryName,
        hldRepoUrl,
        servicePrincipalId,
        servicePrincipalPassword,
        tenant,
        accessOpts
      );
    } catch (err) {
      invalidGroupError = err;
    }
    expect(invalidGroupError).toBeDefined();
  });
});

describe("setVariableGroupInBedrockFile", () => {
  test("Should fail with empty arguments", async () => {
    let invalidGroupNameError: Error | undefined;
    try {
      logger.info("calling create");
      await setVariableGroupInBedrockFile("", "");
    } catch (err) {
      invalidGroupNameError = err;
    }
    expect(invalidGroupNameError).toBeDefined();
  });

  test("Should fail with empty variable group name", async () => {
    let invalidGroupNameError: Error | undefined;
    try {
      logger.info("calling create");
      await setVariableGroupInBedrockFile(uuid(), "");
    } catch (err) {
      invalidGroupNameError = err;
    }
    expect(invalidGroupNameError).toBeDefined();
  });

  test("Should fail with empty directory", async () => {
    let invalidGroupNameError: Error | undefined;
    try {
      logger.info("calling create");
      await setVariableGroupInBedrockFile("", uuid());
    } catch (err) {
      invalidGroupNameError = err;
    }
    expect(invalidGroupNameError).toBeDefined();
  });

  test("Should fail adding a variable group name when no bedrock file exists", async () => {
    // Create random directory to initialize
    const randomTmpDir = path.join(os.tmpdir(), uuid());
    fs.mkdirSync(randomTmpDir);

<<<<<<< HEAD
    let noFileError: Error | undefined;
=======
    await setVariableGroupInBedrockFile(randomTmpDir, variableGroupName);
>>>>>>> c3c06f93

    try {
      await setVariableGroupInBedrockFile(randomTmpDir, variableGroupName);
    } catch (err) {
      noFileError = err;
    }
    expect(noFileError).toBeDefined();
  });

  test("Should pass adding a valid variable group name when bedrock file exists with empty variableGroups", async () => {
    // Create random directory to initialize
    const randomTmpDir = path.join(os.tmpdir(), uuid());
    fs.mkdirSync(randomTmpDir);

    // create bedrock file to simulate the the use case that `spk project init` ran before
    const bedrockFileData: IBedrockFile = {
      rings: {},
      services: {},
      variableGroups: []
    };

    const asYaml = yaml.safeDump(bedrockFileData, {
      lineWidth: Number.MAX_SAFE_INTEGER
    });

    fs.writeFileSync(path.join(randomTmpDir, "bedrock.yaml"), asYaml);

    await setVariableGroupInBedrockFile(randomTmpDir, variableGroupName);

    const bedrockFilePath = path.join(randomTmpDir, "bedrock.yaml");
    expect(fs.existsSync(bedrockFilePath)).toBe(true);

    const bedrockFile = readYaml<IBedrockFile>(bedrockFilePath);

    logger.info(`filejson: ${JSON.stringify(bedrockFile)}`);
    expect(bedrockFile.variableGroups![0]).toBe(variableGroupName);
  });

  test("Should pass adding a valid variable group name when bedrock file exists when variableGroups length is > 0", async () => {
    // Create random directory to initialize
    const randomTmpDir = path.join(os.tmpdir(), uuid());
    fs.mkdirSync(randomTmpDir);

    const prevariableGroupName = uuid();
    logger.info(`prevariableGroupName: ${prevariableGroupName}`);
    const bedrockFileData: IBedrockFile = {
      rings: {}, // rings is optional but necessary to create a bedrock file in config.write method
      services: {}, // service property is not optional so set it to null
      variableGroups: [prevariableGroupName]
    };

    write(bedrockFileData, randomTmpDir);

    await setVariableGroupInBedrockFile(randomTmpDir, variableGroupName);

    const filePath = path.join(randomTmpDir, "bedrock.yaml");
    expect(fs.existsSync(filePath)).toBe(true);

    const bedrockFile = readYaml<IBedrockFile>(filePath);
    logger.info(`filejson: ${JSON.stringify(bedrockFile)}`);
    expect(bedrockFile.variableGroups![0]).toBe(prevariableGroupName);
    expect(bedrockFile.variableGroups![1]).toBe(variableGroupName);
  });
});

describe("updateLifeCyclePipeline", () => {
  beforeAll(() => {
    mockFs({
      "bedrock.yaml": createTestBedrockYaml() as any
    });
  });

  afterAll(() => {
    mockFs.restore();
  });

  afterEach(() => {
    jest.clearAllMocks();
  });

  test("Should fail with empty arguments", async () => {
    let invalidDirError: Error | undefined;
    try {
      await updateLifeCyclePipeline("");
    } catch (err) {
      invalidDirError = err;
    }
    expect(invalidDirError).toBeDefined();
  });

  test("Should fail adding a variable group name when no pipeline yaml file exists", async () => {
    // Create random directory to initialize
    const randomTmpDir = path.join(os.tmpdir(), uuid());
    fs.mkdirSync(randomTmpDir);

    let noFileError: Error | undefined;

    try {
      await updateLifeCyclePipeline(randomTmpDir);
    } catch (err) {
      noFileError = err;
    }
    expect(noFileError).toBeDefined();
  });
});

describe("isBedrockFileExists", () => {
  test("Should fail when empty file directory is passed", async () => {
    let invalidDirError: Error | undefined;

    try {
      logger.info("calling create");
      await isBedrockFileExists("");
    } catch (err) {
      invalidDirError = err;
    }
    expect(invalidDirError).toBeDefined();
  });

  test("Should return false when bedrock file does not exist", async () => {
    // Create random directory to initialize
    const randomTmpDir = path.join(os.tmpdir(), uuid());
    fs.mkdirSync(randomTmpDir);

    const exists = await isBedrockFileExists(randomTmpDir);

    logger.info(`bedrock.yaml file exists: ${exists}`);

    expect(exists).toBe(false);
  });

  test("Should return true when bedrock file exists", async () => {
    // Create random directory to initialize
    const randomTmpDir = path.join(os.tmpdir(), uuid());
    fs.mkdirSync(randomTmpDir);

    logger.info(`random temp dir: ${randomTmpDir}`);

    // create bedrock file to simulate the the use case that `spk project init` ran before
    const bedrockFileData: IBedrockFile = {
      rings: {},
      services: {},
      variableGroups: []
    };

    const asYaml = yaml.safeDump(bedrockFileData, {
      lineWidth: Number.MAX_SAFE_INTEGER
    });
    fs.writeFileSync(path.join(randomTmpDir, "bedrock.yaml"), asYaml);

    const exists = await isBedrockFileExists(randomTmpDir);
    logger.info(`bedrock.yaml file exists: ${exists} in ${randomTmpDir}`);

    expect(exists).toBe(true);
  });
});<|MERGE_RESOLUTION|>--- conflicted
+++ resolved
@@ -11,18 +11,12 @@
   enableVerboseLogging,
   logger
 } from "../../logger";
-import {
-  createTestBedrockYaml,
-  createTestHldLifecyclePipelineYaml
-} from "../../test/mockFactory";
-import { IAzurePipelinesYaml, IBedrockFile } from "../../types";
+import { createTestBedrockYaml } from "../../test/mockFactory";
+import { IBedrockFile } from "../../types";
 import {
   create,
-<<<<<<< HEAD
+  execute,
   isBedrockFileExists,
-=======
-  execute,
->>>>>>> c3c06f93
   setVariableGroupInBedrockFile,
   updateLifeCyclePipeline,
   validateRequiredArguments
@@ -275,11 +269,7 @@
     const randomTmpDir = path.join(os.tmpdir(), uuid());
     fs.mkdirSync(randomTmpDir);
 
-<<<<<<< HEAD
     let noFileError: Error | undefined;
-=======
-    await setVariableGroupInBedrockFile(randomTmpDir, variableGroupName);
->>>>>>> c3c06f93
 
     try {
       await setVariableGroupInBedrockFile(randomTmpDir, variableGroupName);
