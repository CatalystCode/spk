import { create as createBedrockYaml } from "../../lib/bedrockYaml";
import { createTempDir } from "../../lib/ioUtil";
import { disableVerboseLogging, enableVerboseLogging } from "../../logger";
jest.mock("../../lib/pipelines/pipelines");

import {
  createPipelineForDefinition,
  getBuildApiClient,
  queueBuild
} from "../../lib/pipelines/pipelines";

import {
  checkDependencies,
  execute,
  fetchValidateValues,
  ICommandOptions,
  installLifecyclePipeline
} from "./pipeline";

beforeAll(() => {
  enableVerboseLogging();
});

afterAll(() => {
  disableVerboseLogging();
});

const gitUrl = "https://github.com/CatalystCode/spk.git";

const mockValues: ICommandOptions = {
  buildScriptUrl: "buildScriptUrl",
  devopsProject: "azDoProject",
  orgName: "orgName",
  personalAccessToken: "PAT",
  pipelineName: "pipelineName",
  repoName: "repoName",
  repoUrl: "repoUrl",
  yamlFileBranch: "master"
};

const mockMissingValues: ICommandOptions = {
  buildScriptUrl: undefined,
  devopsProject: undefined,
  orgName: undefined,
  personalAccessToken: undefined,
<<<<<<< HEAD
  pipelineName: "pipelineName",
  repoName: "repoName",
  repoUrl: ""
=======
  pipelineName: undefined,
  repoName: undefined,
  repoUrl: undefined,
  yamlFileBranch: ""
>>>>>>> abae4eac
};

const nullValues: ICommandOptions = {
  buildScriptUrl: undefined,
  devopsProject: undefined,
  orgName: undefined,
  personalAccessToken: undefined,
  pipelineName: "pipelineName",
  repoName: "repoName",
  repoUrl: "https://github.com"
};

describe("test valid function", () => {
  it("negative test", async () => {
    try {
      const tmpDir = createBedrockYaml();
      await checkDependencies(tmpDir);
      expect(true).toBe(false);
    } catch (e) {
      expect(e).not.toBeNull();
    }
  });
});

describe("test fetchValidateValues function", () => {
  it("negative test: SPK Config is missing", () => {
    try {
      fetchValidateValues(mockValues, gitUrl, undefined);
      expect(true).toBe(false);
    } catch (e) {
      expect(e).not.toBeNull();
    }
  });
  it("SPK Config's azure_devops do not have value", () => {
    expect(() => {
      fetchValidateValues(mockMissingValues, gitUrl, {
        azure_devops: {}
      });
    }).toThrow(`Repo url not defined`);
  });
  it("test repo type and whether it is supported", () => {
    expect(() => {
      fetchValidateValues(mockValues, gitUrl, { azure_devops: {} });
    }).toThrow(
      `Could not determine origin repository, or it is not a supported type.`
    );
  });
  it("SPK Config's azure_devops do not have value and command line does not have values", () => {
    const values = fetchValidateValues(nullValues, gitUrl, {
      azure_devops: {}
    });
    expect(values).toBeNull();
  });
});

describe("installLifecyclePipeline and execute tests", () => {
  it("test execute function: missing project path", async () => {
    const exitFn = jest.fn();
    await execute(mockValues, "", exitFn);
    expect(exitFn).toBeCalledTimes(1);
    expect(exitFn.mock.calls).toEqual([[1]]);
  });
  it("test execute function: positive test", async () => {
    const exitFn = jest.fn();
    (createPipelineForDefinition as jest.Mock).mockReturnValue({ id: 10 });

    const tmpDir = createTempDir();
    createBedrockYaml(tmpDir, {
      rings: {},
      services: {},
      variableGroups: ["test"]
    });
    await execute(mockValues, tmpDir, exitFn);

    expect(exitFn).toBeCalledTimes(1);
    expect(exitFn.mock.calls).toEqual([[1]]);
  });
  it("test execute function: missing repo url and pipeline name", async () => {
    const exitFn = jest.fn();
    await execute(mockMissingValues, "", exitFn);
    expect(exitFn).toBeCalledTimes(1);
    expect(exitFn.mock.calls).toEqual([[1]]);
  });
  it("test execute function: github repos not supported", async () => {
    const exitFn = jest.fn();
    await execute(nullValues, "", exitFn);
    expect(exitFn).toBeCalledTimes(1);
    expect(exitFn.mock.calls).toEqual([[1]]);
  });
  it("should create a pipeline", async () => {
    (createPipelineForDefinition as jest.Mock).mockReturnValue({ id: 10 });
    try {
      await installLifecyclePipeline(mockValues);
    } catch (_) {
      expect(true).toBe(false);
    }
  });

  it("should fail if the build client cant be instantiated", async () => {
    (getBuildApiClient as jest.Mock).mockReturnValue(Promise.reject());

    try {
      await installLifecyclePipeline(mockValues);
      expect(true).toBe(false);
    } catch (e) {
      expect(e).not.toBeNull();
    }
  });

  it("should fail if the pipeline definition cannot be created", async () => {
    (getBuildApiClient as jest.Mock).mockReturnValue({});
    (createPipelineForDefinition as jest.Mock).mockReturnValue(
      Promise.reject()
    );

    try {
      await installLifecyclePipeline(mockValues);
      expect(true).toBe(false);
    } catch (e) {
      expect(e).not.toBeNull();
    }
  });

  it("should fail if a build cannot be queued on the pipeline", async () => {
    (getBuildApiClient as jest.Mock).mockReturnValue({});
    (createPipelineForDefinition as jest.Mock).mockReturnValue({ id: 10 });
    (queueBuild as jest.Mock).mockReturnValue(Promise.reject());

    try {
      await installLifecyclePipeline(mockValues);
      expect(true).toBe(false);
    } catch (e) {
      expect(e).not.toBeNull();
    }
  });

  it("should fail if a build definition id doesn't exist", async () => {
    (getBuildApiClient as jest.Mock).mockReturnValue({});
    (createPipelineForDefinition as jest.Mock).mockReturnValue({
      fakeProperty: "temp"
    });
    (queueBuild as jest.Mock).mockReturnValue(Promise.reject());

    try {
      await installLifecyclePipeline(mockValues);
      expect(true).toBe(false);
    } catch (e) {
      expect(e).toBeDefined();
      const builtDefnString = JSON.stringify({ fakeProperty: "temp" });
      expect(e.message).toBe(
        `Invalid BuildDefinition created, parameter 'id' is missing from ${builtDefnString}`
      );
    }
  });
});<|MERGE_RESOLUTION|>--- conflicted
+++ resolved
@@ -43,16 +43,10 @@
   devopsProject: undefined,
   orgName: undefined,
   personalAccessToken: undefined,
-<<<<<<< HEAD
   pipelineName: "pipelineName",
   repoName: "repoName",
-  repoUrl: ""
-=======
-  pipelineName: undefined,
-  repoName: undefined,
-  repoUrl: undefined,
+  repoUrl: "",
   yamlFileBranch: ""
->>>>>>> abae4eac
 };
 
 const nullValues: ICommandOptions = {
@@ -62,7 +56,8 @@
   personalAccessToken: undefined,
   pipelineName: "pipelineName",
   repoName: "repoName",
-  repoUrl: "https://github.com"
+  repoUrl: "https://github.com",
+  yamlFileBranch: ""
 };
 
 describe("test valid function", () => {
@@ -93,7 +88,7 @@
       });
     }).toThrow(`Repo url not defined`);
   });
-  it("test repo type and whether it is supported", () => {
+  fit("test repo type and whether it is supported", () => {
     expect(() => {
       fetchValidateValues(mockValues, gitUrl, { azure_devops: {} });
     }).toThrow(
@@ -128,7 +123,7 @@
     await execute(mockValues, tmpDir, exitFn);
 
     expect(exitFn).toBeCalledTimes(1);
-    expect(exitFn.mock.calls).toEqual([[1]]);
+    expect(exitFn.mock.calls).toEqual([[0]]);
   });
   it("test execute function: missing repo url and pipeline name", async () => {
     const exitFn = jest.fn();
