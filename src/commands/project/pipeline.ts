import { IBuildApi } from "azure-devops-node-api/BuildApi";
import {
  BuildDefinition,
  BuildDefinitionVariable
} from "azure-devops-node-api/interfaces/BuildInterfaces";
import commander from "commander";
import { Config } from "../../config";
import { fileInfo as bedrockFileInfo } from "../../lib/bedrockYaml";
import {
  build as buildCmd,
  exit as exitCmd,
  validateForRequiredValues
} from "../../lib/commandBuilder";
import {
  BUILD_SCRIPT_URL,
  PROJECT_CVG_DEPENDENCY_ERROR_MESSAGE,
  PROJECT_INIT_CVG_DEPENDENCY_ERROR_MESSAGE,
  PROJECT_PIPELINE_FILENAME
} from "../../lib/constants";
import {
  getOriginUrl,
  getRepositoryName,
  getRepositoryUrl,
  isGitHubUrl
} from "../../lib/gitutils";
import {
  createPipelineForDefinition,
  definitionForAzureRepoPipeline,
  getBuildApiClient,
  queueBuild
} from "../../lib/pipelines/pipelines";
import { logger } from "../../logger";
import { IBedrockFileInfo, IConfigYaml } from "../../types";
import decorator from "./pipeline.decorator.json";

export interface ICommandOptions {
  orgName: string | undefined;
  personalAccessToken: string | undefined;
  devopsProject: string | undefined;
  pipelineName: string;
  repoName: string;
  repoUrl: string;
  buildScriptUrl: string | undefined;
  yamlFileBranch: string;
}

export const checkDependencies = (projectPath: string) => {
  const file: IBedrockFileInfo = bedrockFileInfo(projectPath);
  if (file.exist === false) {
    throw new Error(PROJECT_INIT_CVG_DEPENDENCY_ERROR_MESSAGE);
  } else if (file.hasVariableGroups === false) {
    throw new Error(PROJECT_CVG_DEPENDENCY_ERROR_MESSAGE);
  }
};

/**
 * Returns values that are needed for this command.
 *
 * @param opts Options object from commander.
 * @param gitOriginUrl Git origin URL which is used to set values
 *        for pipeline, repoName and repoUrl
 * @param spkConfig SPK Configuration for getting default values.
 * @returns values that are needed for this command.
 */
export const fetchValidateValues = (
  opts: ICommandOptions,
  gitOriginUrl: string,
  spkConfig: IConfigYaml | undefined
): ICommandOptions | null => {
  if (!spkConfig) {
    throw new Error("SPK Config is missing");
  }
  const azure_devops = spkConfig?.azure_devops;
  if (!opts.repoUrl) {
    throw Error(`Repo url not defined`);
  }
  const values: ICommandOptions = {
    buildScriptUrl: opts.buildScriptUrl || BUILD_SCRIPT_URL,
    devopsProject: opts.devopsProject || azure_devops?.project,
    orgName: opts.orgName || azure_devops?.org,
    personalAccessToken: opts.personalAccessToken || azure_devops?.access_token,
    pipelineName:
      opts.pipelineName || getRepositoryName(gitOriginUrl) + "-lifecycle",
<<<<<<< HEAD
    repoName: getRepositoryName(opts.repoUrl),
    repoUrl: opts.repoUrl || getRepositoryUrl(gitOriginUrl)
=======
    repoName: opts.repoName || getRepositoryName(gitOriginUrl),
    repoUrl: opts.repoUrl || getRepositoryUrl(gitOriginUrl),
    yamlFileBranch: opts.yamlFileBranch
>>>>>>> abae4eac
  };

  const map: { [key: string]: string | undefined } = {};
  (Object.keys(values) as Array<keyof ICommandOptions>).forEach(key => {
    const val = values[key];
    if (key === "personalAccessToken") {
      logger.debug(`${key}: XXXXXXXXXXXXXXXXX`);
    } else {
      logger.debug(`${key}: ${val}`);
    }
    map[key] = val;
  });

  const error = validateForRequiredValues(decorator, map);
  return error.length > 0 ? null : values;
};

/**
 * Executes the command.
 *
 * @param opts Options object from commander.
 * @param projectPath Project path which is the current directory.
 * @param exitFn Exit function.
 */
export const execute = async (
  opts: ICommandOptions,
  projectPath: string,
  exitFn: (status: number) => Promise<void>
) => {
  if (!opts.repoUrl || !opts.pipelineName) {
    logger.error(`Values for repo url and/or pipeline name are missing`);
    await exitFn(1);
    return;
  }
  const gitUrlType = await isGitHubUrl(opts.repoUrl);
  if (gitUrlType) {
    logger.error(
      `GitHub repos are not supported. Repo url: ${opts.repoUrl} is invalid`
    );
    await exitFn(1);
    return;
  }
  if (!projectPath) {
    logger.error("Project Path is missing");
    await exitFn(1);
    return;
  }

  logger.verbose(`project path: ${projectPath}`);

  try {
    checkDependencies(projectPath);
    const gitOriginUrl = await getOriginUrl();
    const values = fetchValidateValues(opts, gitOriginUrl, Config());

    if (values === null) {
      await exitFn(1);
    } else {
      await installLifecyclePipeline(values);
      await exitFn(0);
    }
  } catch (err) {
    logger.error(
      `Error occurred installing pipeline for project hld lifecycle.`
    );
    logger.error(err);
    await exitFn(1);
  }
};

export const commandDecorator = (command: commander.Command) => {
  buildCmd(command, decorator).action(async (opts: ICommandOptions) => {
    await execute(opts, process.cwd(), async (status: number) => {
      await exitCmd(logger, process.exit, status);
    });
  });
};

const createPipeline = async (
  values: ICommandOptions,
  devopsClient: IBuildApi,
  definitionBranch: string
): Promise<BuildDefinition> => {
  const definition = definitionForAzureRepoPipeline({
    branchFilters: ["master"], // hld reconcile pipeline is triggered only by merges into the master branch.
    maximumConcurrentBuilds: 1,
    pipelineName: values.pipelineName!,
    repositoryName: values.repoName!,
    repositoryUrl: values.repoUrl!,
    variables: requiredPipelineVariables(values.buildScriptUrl!),
    yamlFileBranch: definitionBranch, // Pipeline is defined in master
    yamlFilePath: PROJECT_PIPELINE_FILENAME // Pipeline definition lives in root directory.
  });

  logger.info(
    `Attempting to create new pipeline: ${values.pipelineName} defined in repository:${values.repoUrl}, branch: ${values.yamlFileBranch}, filePath: ${PROJECT_PIPELINE_FILENAME}`
  );

  try {
    return await createPipelineForDefinition(
      devopsClient,
      values.devopsProject!,
      definition
    );
  } catch (err) {
    logger.error(
      `Error occurred during pipeline creation for ${values.pipelineName}`
    );
    throw err; // catch by other catch block
  }
};

/**
 * Install the project hld lifecycle pipeline in an azure devops org.
 *
 * @param values Values from command line. These values are pre-checked
 * @param exitFn Exit function
 */
export const installLifecyclePipeline = async (values: ICommandOptions) => {
  const devopsClient = await getBuildApiClient(
    values.orgName!,
    values.personalAccessToken!
  );
  logger.info("Fetched DevOps Client");

  const pipeline = await createPipeline(
    values,
    devopsClient,
    values.yamlFileBranch
  );
  if (typeof pipeline.id === "undefined") {
    const builtDefnString = JSON.stringify(pipeline);
    throw Error(
      `Invalid BuildDefinition created, parameter 'id' is missing from ${builtDefnString}`
    );
  }
  logger.info(`Created pipeline for ${values.pipelineName}`);
  logger.info(`Pipeline ID: ${pipeline.id}`);

  await queueBuild(devopsClient, values.devopsProject!, pipeline.id);
};

/**
 * Builds and returns variables required for the lifecycle pipeline.
 * @param buildScriptUrl Build Script URL
 * @returns Object containing the necessary run-time variables for the lifecycle pipeline.
 */
export const requiredPipelineVariables = (
  buildScriptUrl: string
): { [key: string]: BuildDefinitionVariable } => {
  return {
    BUILD_SCRIPT_URL: {
      allowOverride: true,
      isSecret: false,
      value: buildScriptUrl
    }
  };
};<|MERGE_RESOLUTION|>--- conflicted
+++ resolved
@@ -81,14 +81,9 @@
     personalAccessToken: opts.personalAccessToken || azure_devops?.access_token,
     pipelineName:
       opts.pipelineName || getRepositoryName(gitOriginUrl) + "-lifecycle",
-<<<<<<< HEAD
-    repoName: getRepositoryName(opts.repoUrl),
-    repoUrl: opts.repoUrl || getRepositoryUrl(gitOriginUrl)
-=======
-    repoName: opts.repoName || getRepositoryName(gitOriginUrl),
+    repoName: getRepositoryName(gitOriginUrl),
     repoUrl: opts.repoUrl || getRepositoryUrl(gitOriginUrl),
     yamlFileBranch: opts.yamlFileBranch
->>>>>>> abae4eac
   };
 
   const map: { [key: string]: string | undefined } = {};
