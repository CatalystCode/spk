/* eslint-disable @typescript-eslint/no-non-null-assertion */
/* eslint-disable @typescript-eslint/no-use-before-define */
/* eslint-disable @typescript-eslint/camelcase */
import { VariableGroup } from "azure-devops-node-api/interfaces/ReleaseInterfaces";
import commander from "commander";
import path from "path";
import { echo } from "shelljs";
import { Bedrock, Config, readYaml, write } from "../../config";
import { fileInfo as bedrockFileInfo } from "../../lib/bedrockYaml";
import {
  build as buildCmd,
  exit as exitCmd,
  validateForRequiredValues
} from "../../lib/commandBuilder";
import {
  PROJECT_INIT_DEPENDENCY_ERROR_MESSAGE,
  PROJECT_PIPELINE_FILENAME
} from "../../lib/constants";
import { AzureDevOpsOpts } from "../../lib/git";
import { addVariableGroup } from "../../lib/pipelines/variableGroup";
import { hasValue } from "../../lib/validator";
import { logger } from "../../logger";
import {
  AzurePipelinesYaml,
  BedrockFileInfo,
  VariableGroupData,
  VariableGroupDataVariable
} from "../../types";
import decorator from "./create-variable-group.decorator.json";

// values that we need to pull out from command operator
interface CommandOptions {
  registryName: string | undefined;
  servicePrincipalId: string | undefined;
  servicePrincipalPassword: string | undefined;
  tenant: string | undefined;
  hldRepoUrl: string | undefined;
  orgName: string | undefined;
  personalAccessToken: string | undefined;
  devopsProject: string | undefined;
}

export const checkDependencies = (projectPath: string): void => {
  const fileInfo: BedrockFileInfo = bedrockFileInfo(projectPath);
  if (fileInfo.exist === false) {
    throw new Error(PROJECT_INIT_DEPENDENCY_ERROR_MESSAGE);
  }
};

/**
 * Executes the command.
 *
 * @param variableGroupName Variable Group Name
 * @param opts Option object from command
 */
export const execute = async (
  variableGroupName: string,
  opts: CommandOptions,
  exitFn: (status: number) => Promise<void>
): Promise<void> => {
  if (!hasValue(variableGroupName)) {
    await exitFn(1);
    return;
  }

  try {
    const projectPath = process.cwd();
    logger.verbose(`project path: ${projectPath}`);

    checkDependencies(projectPath);

    const { azure_devops } = Config();

    const {
      registryName,
      servicePrincipalId,
      servicePrincipalPassword,
      tenant,
      hldRepoUrl = azure_devops?.hld_repository,
      orgName = azure_devops?.org,
      personalAccessToken = azure_devops?.access_token,
      devopsProject = azure_devops?.project
    } = opts;

    const accessOpts: AzureDevOpsOpts = {
      orgName,
      personalAccessToken,
      project: devopsProject
    };

    logger.debug(`access options: ${JSON.stringify(accessOpts)}`);

    const errors = validateForRequiredValues(decorator, {
      devopsProject,
      hldRepoUrl,
      orgName,
      personalAccessToken,
      registryName,
      servicePrincipalId,
      servicePrincipalPassword,
      tenant
    });

    if (errors.length !== 0) {
      await exitFn(1);
      return;
    }

    const variableGroup = await create(
      variableGroupName,
      registryName,
      hldRepoUrl,
      servicePrincipalId,
      servicePrincipalPassword,
      tenant,
      accessOpts
    );

    // set the variable group name
    setVariableGroupInBedrockFile(projectPath, variableGroup.name!);

    // update hld-lifecycle.yaml with variable groups in bedrock.yaml
    updateLifeCyclePipeline(projectPath);

    // print newly created variable group
    echo(JSON.stringify(variableGroup, null, 2));

    logger.info(
      "Successfully created a variable group in Azure DevOps project!"
    );
    await exitFn(0);
  } catch (err) {
    logger.error(`Error occurred while creating variable group`);
    logger.error(err);
    await exitFn(1);
  }
};

/**
 * Adds the create command to the variable-group command object
 *
 * @param command Commander command object to decorate
 */
export const commandDecorator = (command: commander.Command): void => {
  buildCmd(command, decorator).action(
    async (variableGroupName: string, opts: CommandOptions) => {
      await execute(variableGroupName, opts, async (status: number) => {
        await exitCmd(logger, process.exit, status);
      });
    }
  );
};

/**
 * Creates a Azure DevOps variable group
 *
 * @param variableGroupName The Azure DevOps varible group name
 * @param registryName The Azure container registry name
 * @param hldRepoUrl The HLD repo url
 * @param servicePrincipalId The Azure service principal id with ACR pull and build permissions for az login
 * @param servicePrincipalPassword The service principal password for az login
 * @param tenantId The Azure AD tenant id for az login
 * @param accessOpts Azure DevOps access options from command options to override spk config
 */
export const create = (
  variableGroupName: string,
  registryName: string | undefined,
  hldRepoUrl: string | undefined,
  servicePrincipalId: string | undefined,
  servicePrincipalPassword: string | undefined,
  tenantId: string | undefined,
  accessOpts: AzureDevOpsOpts
): Promise<VariableGroup> => {
  logger.info(
    `Creating Variable Group from group definition '${variableGroupName}'`
  );
  const vars: VariableGroupDataVariable = {
    ACR_NAME: {
      value: registryName
    },
    HLD_REPO: {
      value: hldRepoUrl
    },
    PAT: {
      isSecret: true,
      value: accessOpts.personalAccessToken
    },
    SP_APP_ID: {
      isSecret: true,
      value: servicePrincipalId
    },
    SP_PASS: {
      isSecret: true,
      value: servicePrincipalPassword
    },
    SP_TENANT: {
      isSecret: true,
      value: tenantId
    }
  };
  const variableGroupData: VariableGroupData = {
    description: "Created from spk CLI",
    name: variableGroupName,
    type: "Vsts",
    variables: vars
  };
  return addVariableGroup(variableGroupData, accessOpts);
};

/**
 * Writes the variable group name in a default bedrock.yaml
 *
 * @param rootProjectPath Path to generate/update the the bedrock.yaml file in
 * @param variableGroupName The variable group name
 */
export const setVariableGroupInBedrockFile = (
  rootProjectPath: string,
  variableGroupName: string
): void => {
  if (!hasValue(rootProjectPath)) {
    throw new Error("Project root path is not valid");
  }
  if (!hasValue(variableGroupName)) {
    throw new Error("Variable Group Name is not valid");
  }

  const absProjectRoot = path.resolve(rootProjectPath);
  logger.info(`Setting variable group ${variableGroupName}`);

<<<<<<< HEAD
=======
  // Get bedrock.yaml
>>>>>>> 78ef90f4
  const bedrockFile = Bedrock(rootProjectPath);

  if (typeof bedrockFile === "undefined") {
    throw Error(`Bedrock file does not exist.`);
  }

  logger.verbose(
    `Bedrock file content in ${rootProjectPath}: \n ${JSON.stringify(
      bedrockFile
    )}`
  );

  // add new variable group
  bedrockFile.variableGroups = [
    ...(bedrockFile.variableGroups ?? []),
    variableGroupName
  ];

  // Write out
  write(bedrockFile, absProjectRoot);
};

/**
 * Sets the variable group name in a default bedrock.yaml
 *
 * @param rootProjectPath Path to project files
 */
export const updateLifeCyclePipeline = (rootProjectPath: string): void => {
  if (!hasValue(rootProjectPath)) {
    throw Error("Project root path is not valid");
  }

  const fileName = PROJECT_PIPELINE_FILENAME;
  const absProjectRoot = path.resolve(rootProjectPath);

  // Get bedrock.yaml
  const bedrockFile = Bedrock(rootProjectPath);
  const pipelineFile = readYaml(
    path.join(absProjectRoot, fileName)
  ) as AzurePipelinesYaml;

  if (typeof pipelineFile === "undefined") {
    throw new Error("${fileName} file does not exist in ${absProjectRoot}.");
  }

  logger.verbose(`${fileName} content: \n ${JSON.stringify(pipelineFile)}`);

  logger.debug(
    `Setting variable groups ${JSON.stringify(
      bedrockFile.variableGroups
    )} in lifecycle pipeline yaml file ${fileName}`
  );

  pipelineFile.variables = [
    ...(bedrockFile.variableGroups ?? []).map(groupName => {
      return {
        group: groupName
      };
    })
  ];

  // Write out
  write(pipelineFile, absProjectRoot, fileName);
};<|MERGE_RESOLUTION|>--- conflicted
+++ resolved
@@ -227,10 +227,7 @@
   const absProjectRoot = path.resolve(rootProjectPath);
   logger.info(`Setting variable group ${variableGroupName}`);
 
-<<<<<<< HEAD
-=======
   // Get bedrock.yaml
->>>>>>> 78ef90f4
   const bedrockFile = Bedrock(rootProjectPath);
 
   if (typeof bedrockFile === "undefined") {
