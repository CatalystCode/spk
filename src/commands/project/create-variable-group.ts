import { VariableGroup } from "azure-devops-node-api/interfaces/ReleaseInterfaces";
import commander from "commander";
import fs from "fs";
import path from "path";
import { echo } from "shelljs";
<<<<<<< HEAD
import { Bedrock, Config, write } from "../../config";
import {
  build as buildCmd,
=======
import { Bedrock, Config, readYaml, write } from "../../config";
import {
  build as buildCmd,
  exit as exitCmd,
>>>>>>> b0b939f9
  validateForRequiredValues
} from "../../lib/commandBuilder";
import { IAzureDevOpsOpts } from "../../lib/git";
import { addVariableGroup } from "../../lib/pipelines/variableGroup";
import { hasValue } from "../../lib/validator";
import { logger } from "../../logger";
import {
  IAzurePipelinesYaml,
  IBedrockFile,
  IVariableGroupData,
  IVariableGroupDataVariable
} from "../../types";
import decorator from "./create-variable-group.decorator.json";

// values that we need to pull out from command operator
interface ICommandOptions {
  registryName: string | undefined;
  servicePrincipalId: string | undefined;
  servicePrincipalPassword: string | undefined;
  tenant: string | undefined;
  hldRepoUrl: string | undefined;
  orgName: string | undefined;
  personalAccessToken: string | undefined;
  project: string | undefined;
}

/**
 * Returns an array of error message for missing variable values. Returns empty
 * array if all values are present.
 *
 * @param registryName The Azure container registry name
 * @param hldRepoUrl High Level Definition URL
 * @param servicePrincipalId The Azure service principla id with ACR pull and build permissions for az login
 * @param servicePrincipalPassword The service principla password for az login
 * @param tenantId The Azure AD tenant id for az login
 * @param accessOpts Azure DevOp options
 */
export const validateRequiredArguments = (
  registryName: string | undefined,
  hldRepoUrl: string | undefined,
  servicePrincipalId: string | undefined,
  servicePrincipalPassword: string | undefined,
  tenant: string | undefined,
  accessOpts: IAzureDevOpsOpts
): string[] => {
  return validateForRequiredValues(decorator, {
    hldRepoUrl,
    orgName: accessOpts.orgName,
    personalAccessToken: accessOpts.personalAccessToken,
    project: accessOpts.project,
    registryName,
    servicePrincipalId,
    servicePrincipalPassword,
    tenant
  });
};

/**
 * Executes the command.
 *
 * @param variableGroupName Variable Group Name
 * @param opts Option object from command
 */
export const execute = async (
  variableGroupName: string,
  opts: ICommandOptions,
<<<<<<< HEAD
  exitFn: (status: number) => void
=======
  exitFn: (status: number) => Promise<void>
>>>>>>> b0b939f9
) => {
  if (!hasValue(variableGroupName)) {
    exitFn(1);
  } else {
    try {
      const { azure_devops } = Config();

      const {
        registryName,
        servicePrincipalId,
        servicePrincipalPassword,
        tenant,
        hldRepoUrl = azure_devops?.hld_repository,
        orgName = azure_devops?.org,
        personalAccessToken = azure_devops?.access_token,
        project = azure_devops?.project
      } = opts;

      const accessOpts: IAzureDevOpsOpts = {
        orgName,
        personalAccessToken,
        project
      };

      logger.debug(`access options: ${JSON.stringify(accessOpts)}`);

      const errors = validateRequiredArguments(
        registryName,
        hldRepoUrl,
        servicePrincipalId,
        servicePrincipalPassword,
        tenant,
        accessOpts
      );

      if (errors.length !== 0) {
<<<<<<< HEAD
        exitFn(1);
=======
        await exitFn(1);
>>>>>>> b0b939f9
      } else {
        const variableGroup = await create(
          variableGroupName,
          registryName,
          hldRepoUrl,
          servicePrincipalId,
          servicePrincipalPassword,
          tenant,
          accessOpts
        );

        const projectPath = process.cwd();
        // set the variable group name
        await setVariableGroupInBedrockFile(projectPath, variableGroup.name!);

        // update hld-lifecycle.yaml with variable groups in bedrock.yaml
        await updateLifeCyclePipeline(projectPath);

        // print newly created variable group
        echo(JSON.stringify(variableGroup, null, 2));

        logger.info(
          "Successfully created a variable group in Azure DevOps project!"
        );
<<<<<<< HEAD
        exitFn(0);
=======
        await exitFn(0);
>>>>>>> b0b939f9
      }
    } catch (err) {
      logger.error(`Error occurred while creating variable group`);
      logger.error(err);
<<<<<<< HEAD
      exitFn(1);
=======
      await exitFn(1);
>>>>>>> b0b939f9
    }
  }
};

/**
 * Adds the create command to the variable-group command object
 *
 * @param command Commander command object to decorate
 */
export const commandDecorator = (command: commander.Command): void => {
  buildCmd(command, decorator).action(
    async (variableGroupName: string, opts: ICommandOptions) => {
<<<<<<< HEAD
      await execute(variableGroupName, opts, process.exit);
=======
      await execute(variableGroupName, opts, async (status: number) => {
        await exitCmd(logger);
        process.exit(status);
      });
>>>>>>> b0b939f9
    }
  );
};

/**
 * Creates a Azure DevOps variable group
 *
 * @param variableGroupName The Azure DevOps varible group name
 * @param registryName The Azure container registry name
 * @param hldRepoUrl The HLD repo url
 * @param servicePrincipalId The Azure service principal id with ACR pull and build permissions for az login
 * @param servicePrincipalPassword The service principal password for az login
 * @param tenantId The Azure AD tenant id for az login
 * @param accessOpts Azure DevOps access options from command options to override spk config
 */
export const create = async (
  variableGroupName: string,
  registryName: string | undefined,
  hldRepoUrl: string | undefined,
  servicePrincipalId: string | undefined,
  servicePrincipalPassword: string | undefined,
  tenantId: string | undefined,
  accessOpts: IAzureDevOpsOpts
): Promise<VariableGroup> => {
  logger.info(
    `Creating Variable Group from group definition '${variableGroupName}'`
  );
  try {
    const vars: IVariableGroupDataVariable = {
      ACR_NAME: {
        value: registryName
      },
      HLD_REPO: {
        value: hldRepoUrl
      },
      PAT: {
        isSecret: true,
        value: accessOpts.personalAccessToken
      },
      SP_APP_ID: {
        isSecret: true,
        value: servicePrincipalId
      },
      SP_PASS: {
        isSecret: true,
        value: servicePrincipalPassword
      },
      SP_TENANT: {
        isSecret: true,
        value: tenantId
      }
    };
    const variableGroupData: IVariableGroupData = {
      description: "Created from spk CLI",
      name: variableGroupName,
      type: "Vsts",
      variables: vars
    };
    return await addVariableGroup(variableGroupData, accessOpts);
  } catch (err) {
    throw err; // TOFIX: are we just rethrowing error?
<<<<<<< HEAD
  }
=======
  }
};

/**
 * Writes the variable group name in a default bedrock.yaml
 *
 * @param rootProjectPath Path to generate/update the the bedrock.yaml file in
 * @param variableGroupName The varible group name
 */
export const setVariableGroupInBedrockFile = async (
  rootProjectPath: string,
  variableGroupName: string
) => {
  if (!hasValue(rootProjectPath)) {
    throw new Error("Project root path is not valid");
  }
  if (!hasValue(variableGroupName)) {
    throw new Error("Variable Group Name is not valid");
  }

  const absProjectRoot = path.resolve(rootProjectPath);
  logger.info(`Setting variable group ${variableGroupName}`);

  let bedrockFile: IBedrockFile | undefined;

  // Get bedrock.yaml
  bedrockFile = Bedrock(rootProjectPath);

  if (typeof bedrockFile === "undefined") {
    throw new Error(`Bedrock file does not exist.`);
  }

  logger.verbose(
    `Bedrock file content in ${rootProjectPath}: \n ${JSON.stringify(
      bedrockFile
    )}`
  );

  // add new variabe group
  bedrockFile.variableGroups = [
    ...(bedrockFile.variableGroups ?? []),
    variableGroupName
  ];

  // Write out
  write(bedrockFile, absProjectRoot);
>>>>>>> b0b939f9
};

/**
 * Writes the variable group name in a default bedrock.yaml
 *
 * @param rootProjectPath Path to project files
 */
<<<<<<< HEAD
export const setVariableGroupInBedrockFile = async (
  rootProjectPath: string,
  variableGroupName: string
) => {
  if (!hasValue(rootProjectPath)) {
    throw new Error("Project root path is not valid");
  }
  if (!hasValue(variableGroupName)) {
    throw new Error("Variable Group Name is not valid");
  }

=======
export const updateLifeCyclePipeline = async (rootProjectPath: string) => {
  if (!hasValue(rootProjectPath)) {
    throw new Error("Project root path is not valid");
  }

  const fileName: string = "hld-lifecycle.yaml";
>>>>>>> b0b939f9
  const absProjectRoot = path.resolve(rootProjectPath);
  let bedrockFile: IBedrockFile;
  let pipelineFile: IAzurePipelinesYaml | undefined;

  // Get bedrock.yaml
  bedrockFile = Bedrock(rootProjectPath);

<<<<<<< HEAD
  // Get bedrock.yaml if it already exists
  try {
    bedrockFile = Bedrock(rootProjectPath);
  } catch (err) {
    logger.info(
      `No bedrock.yaml found at ${absProjectRoot}, creating a new file to add variable group`
    );
    bedrockFile = {
      rings: {}, // rings is optional but necessary to create a bedrock file in config.write method
      services: {} // service property is not optional so set it to null
    };
  }

  // to be sure that variableGroups is not undefined.
  bedrockFile.variableGroups = bedrockFile.variableGroups || [];
  // add new variabe group
  bedrockFile.variableGroups.push(variableGroupName);

  write(bedrockFile, absProjectRoot);
=======
  pipelineFile = readYaml(path.join(absProjectRoot, fileName));

  if (typeof pipelineFile === "undefined") {
    throw new Error("${fileName} file does not exist in ${absProjectRoot}.");
  }

  logger.verbose(`${fileName} content: \n ${JSON.stringify(pipelineFile)}`);

  logger.debug(
    `Setting variable groups ${JSON.stringify(
      bedrockFile.variableGroups
    )} in lifecycle pipeline yaml file ${fileName}`
  );

  pipelineFile.variables = [
    ...(bedrockFile.variableGroups ?? []).map(groupName => {
      return {
        group: groupName
      };
    })
  ];

  // Write out
  write(pipelineFile, absProjectRoot, fileName);
};

/**
 * Checks if the default bedrock.yaml exists
 *
 * @param rootProjectPath Path to generate/update the the bedrock.yaml file in
 */
export const isBedrockFileExists = async (rootProjectPath: string) => {
  if (typeof rootProjectPath === "undefined" || rootProjectPath === "") {
    throw new Error("Project root path is not valid");
  }

  const absProjectPath = path.resolve(rootProjectPath);

  // Check if a bedrock.yaml already exists
  const bedrockFilePath = path.join(absProjectPath, "bedrock.yaml");
  const exists = fs.existsSync(bedrockFilePath);
  logger.verbose(`bedrockFilePath path: ${bedrockFilePath}, exists: ${exists}`);
  return exists;
>>>>>>> b0b939f9
};<|MERGE_RESOLUTION|>--- conflicted
+++ resolved
@@ -3,16 +3,10 @@
 import fs from "fs";
 import path from "path";
 import { echo } from "shelljs";
-<<<<<<< HEAD
-import { Bedrock, Config, write } from "../../config";
-import {
-  build as buildCmd,
-=======
 import { Bedrock, Config, readYaml, write } from "../../config";
 import {
   build as buildCmd,
   exit as exitCmd,
->>>>>>> b0b939f9
   validateForRequiredValues
 } from "../../lib/commandBuilder";
 import { IAzureDevOpsOpts } from "../../lib/git";
@@ -79,11 +73,7 @@
 export const execute = async (
   variableGroupName: string,
   opts: ICommandOptions,
-<<<<<<< HEAD
-  exitFn: (status: number) => void
-=======
   exitFn: (status: number) => Promise<void>
->>>>>>> b0b939f9
 ) => {
   if (!hasValue(variableGroupName)) {
     exitFn(1);
@@ -120,11 +110,7 @@
       );
 
       if (errors.length !== 0) {
-<<<<<<< HEAD
-        exitFn(1);
-=======
         await exitFn(1);
->>>>>>> b0b939f9
       } else {
         const variableGroup = await create(
           variableGroupName,
@@ -149,20 +135,12 @@
         logger.info(
           "Successfully created a variable group in Azure DevOps project!"
         );
-<<<<<<< HEAD
-        exitFn(0);
-=======
         await exitFn(0);
->>>>>>> b0b939f9
       }
     } catch (err) {
       logger.error(`Error occurred while creating variable group`);
       logger.error(err);
-<<<<<<< HEAD
-      exitFn(1);
-=======
       await exitFn(1);
->>>>>>> b0b939f9
     }
   }
 };
@@ -175,14 +153,10 @@
 export const commandDecorator = (command: commander.Command): void => {
   buildCmd(command, decorator).action(
     async (variableGroupName: string, opts: ICommandOptions) => {
-<<<<<<< HEAD
-      await execute(variableGroupName, opts, process.exit);
-=======
       await execute(variableGroupName, opts, async (status: number) => {
         await exitCmd(logger);
         process.exit(status);
       });
->>>>>>> b0b939f9
     }
   );
 };
@@ -244,9 +218,6 @@
     return await addVariableGroup(variableGroupData, accessOpts);
   } catch (err) {
     throw err; // TOFIX: are we just rethrowing error?
-<<<<<<< HEAD
-  }
-=======
   }
 };
 
@@ -293,34 +264,19 @@
 
   // Write out
   write(bedrockFile, absProjectRoot);
->>>>>>> b0b939f9
-};
-
-/**
- * Writes the variable group name in a default bedrock.yaml
+};
+
+/**
+ * Sets the variable group name in a default bedrock.yaml
  *
  * @param rootProjectPath Path to project files
  */
-<<<<<<< HEAD
-export const setVariableGroupInBedrockFile = async (
-  rootProjectPath: string,
-  variableGroupName: string
-) => {
-  if (!hasValue(rootProjectPath)) {
-    throw new Error("Project root path is not valid");
-  }
-  if (!hasValue(variableGroupName)) {
-    throw new Error("Variable Group Name is not valid");
-  }
-
-=======
 export const updateLifeCyclePipeline = async (rootProjectPath: string) => {
   if (!hasValue(rootProjectPath)) {
     throw new Error("Project root path is not valid");
   }
 
   const fileName: string = "hld-lifecycle.yaml";
->>>>>>> b0b939f9
   const absProjectRoot = path.resolve(rootProjectPath);
   let bedrockFile: IBedrockFile;
   let pipelineFile: IAzurePipelinesYaml | undefined;
@@ -328,27 +284,6 @@
   // Get bedrock.yaml
   bedrockFile = Bedrock(rootProjectPath);
 
-<<<<<<< HEAD
-  // Get bedrock.yaml if it already exists
-  try {
-    bedrockFile = Bedrock(rootProjectPath);
-  } catch (err) {
-    logger.info(
-      `No bedrock.yaml found at ${absProjectRoot}, creating a new file to add variable group`
-    );
-    bedrockFile = {
-      rings: {}, // rings is optional but necessary to create a bedrock file in config.write method
-      services: {} // service property is not optional so set it to null
-    };
-  }
-
-  // to be sure that variableGroups is not undefined.
-  bedrockFile.variableGroups = bedrockFile.variableGroups || [];
-  // add new variabe group
-  bedrockFile.variableGroups.push(variableGroupName);
-
-  write(bedrockFile, absProjectRoot);
-=======
   pipelineFile = readYaml(path.join(absProjectRoot, fileName));
 
   if (typeof pipelineFile === "undefined") {
@@ -392,5 +327,4 @@
   const exists = fs.existsSync(bedrockFilePath);
   logger.verbose(`bedrockFilePath path: ${bedrockFilePath}, exists: ${exists}`);
   return exists;
->>>>>>> b0b939f9
 };