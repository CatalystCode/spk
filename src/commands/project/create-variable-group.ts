import { VariableGroup } from "azure-devops-node-api/interfaces/ReleaseInterfaces";
import commander from "commander";
import path from "path";
import { echo } from "shelljs";
import {
  Bedrock,
  bedrockFileInfo,
  Config,
  readYaml,
  write
} from "../../config";
import { projectInitDependencyErrorMessage } from "../../constants";
import {
  build as buildCmd,
  exit as exitCmd,
  validateForRequiredValues
} from "../../lib/commandBuilder";
import { IAzureDevOpsOpts } from "../../lib/git";
import { addVariableGroup } from "../../lib/pipelines/variableGroup";
import { hasValue } from "../../lib/validator";
import { logger } from "../../logger";
import {
  IAzurePipelinesYaml,
  IBedrockFile,
  IVariableGroupData,
  IVariableGroupDataVariable
} from "../../types";
import decorator from "./create-variable-group.decorator.json";

// values that we need to pull out from command operator
interface ICommandOptions {
  registryName: string | undefined;
  servicePrincipalId: string | undefined;
  servicePrincipalPassword: string | undefined;
  tenant: string | undefined;
  hldRepoUrl: string | undefined;
  orgName: string | undefined;
  personalAccessToken: string | undefined;
  project: string | undefined;
}

/**
 * Executes the command.
 *
 * @param variableGroupName Variable Group Name
 * @param opts Option object from command
 */
export const execute = async (
  variableGroupName: string,
  opts: ICommandOptions,
  exitFn: (status: number) => Promise<void>
) => {
  if (!hasValue(variableGroupName)) {
    return exitFn(1);
  }

  try {
    const projectPath = process.cwd();
    logger.verbose(`project path: ${projectPath}`);

<<<<<<< HEAD
      logger.debug(`access options: ${JSON.stringify(accessOpts)}`);

      const errors = validateForRequiredValues(decorator, {
        hldRepoUrl,
        orgName,
        personalAccessToken,
        project,
        registryName,
        servicePrincipalId,
        servicePrincipalPassword,
        tenant
      });

      if (errors.length !== 0) {
        await exitFn(1);
      } else {
        const variableGroup = await create(
          variableGroupName,
          registryName,
          hldRepoUrl,
          servicePrincipalId,
          servicePrincipalPassword,
          tenant,
          accessOpts
        );

        const projectPath = process.cwd();
        // set the variable group name
        await setVariableGroupInBedrockFile(projectPath, variableGroup.name!);

        // update hld-lifecycle.yaml with variable groups in bedrock.yaml
        await updateLifeCyclePipeline(projectPath);

        // print newly created variable group
        echo(JSON.stringify(variableGroup, null, 2));

        logger.info(
          "Successfully created a variable group in Azure DevOps project!"
        );
        await exitFn(0);
      }
    } catch (err) {
      logger.error(`Error occurred while creating variable group`);
      logger.error(err);
      await exitFn(1);
=======
    const fileInfo = await bedrockFileInfo(projectPath);
    if (fileInfo.exist === false) {
      logger.error(projectInitDependencyErrorMessage);
      return exitFn(1);
>>>>>>> d96ada49
    }

    const { azure_devops } = Config();

    const {
      registryName,
      servicePrincipalId,
      servicePrincipalPassword,
      tenant,
      hldRepoUrl = azure_devops?.hld_repository,
      orgName = azure_devops?.org,
      personalAccessToken = azure_devops?.access_token,
      project = azure_devops?.project
    } = opts;

    const accessOpts: IAzureDevOpsOpts = {
      orgName,
      personalAccessToken,
      project
    };

    logger.debug(`access options: ${JSON.stringify(accessOpts)}`);

    const errors = validateRequiredArguments(
      registryName,
      hldRepoUrl,
      servicePrincipalId,
      servicePrincipalPassword,
      tenant,
      accessOpts
    );

    if (errors.length !== 0) {
      return await exitFn(1);
    }

    const variableGroup = await create(
      variableGroupName,
      registryName,
      hldRepoUrl,
      servicePrincipalId,
      servicePrincipalPassword,
      tenant,
      accessOpts
    );

    // set the variable group name
    await setVariableGroupInBedrockFile(projectPath, variableGroup.name!);

    // update hld-lifecycle.yaml with variable groups in bedrock.yaml
    await updateLifeCyclePipeline(projectPath);

    // print newly created variable group
    echo(JSON.stringify(variableGroup, null, 2));

    logger.info(
      "Successfully created a variable group in Azure DevOps project!"
    );
    await exitFn(0);
  } catch (err) {
    logger.error(`Error occurred while creating variable group`);
    logger.error(err);
    await exitFn(1);
  }
};

/**
 * Adds the create command to the variable-group command object
 *
 * @param command Commander command object to decorate
 */
export const commandDecorator = (command: commander.Command): void => {
  buildCmd(command, decorator).action(
    async (variableGroupName: string, opts: ICommandOptions) => {
      await execute(variableGroupName, opts, async (status: number) => {
        await exitCmd(logger, process.exit, status);
      });
    }
  );
};

/**
 * Creates a Azure DevOps variable group
 *
 * @param variableGroupName The Azure DevOps varible group name
 * @param registryName The Azure container registry name
 * @param hldRepoUrl The HLD repo url
 * @param servicePrincipalId The Azure service principal id with ACR pull and build permissions for az login
 * @param servicePrincipalPassword The service principal password for az login
 * @param tenantId The Azure AD tenant id for az login
 * @param accessOpts Azure DevOps access options from command options to override spk config
 */
export const create = async (
  variableGroupName: string,
  registryName: string | undefined,
  hldRepoUrl: string | undefined,
  servicePrincipalId: string | undefined,
  servicePrincipalPassword: string | undefined,
  tenantId: string | undefined,
  accessOpts: IAzureDevOpsOpts
): Promise<VariableGroup> => {
  logger.info(
    `Creating Variable Group from group definition '${variableGroupName}'`
  );
  const vars: IVariableGroupDataVariable = {
    ACR_NAME: {
      value: registryName
    },
    HLD_REPO: {
      value: hldRepoUrl
    },
    PAT: {
      isSecret: true,
      value: accessOpts.personalAccessToken
    },
    SP_APP_ID: {
      isSecret: true,
      value: servicePrincipalId
    },
    SP_PASS: {
      isSecret: true,
      value: servicePrincipalPassword
    },
    SP_TENANT: {
      isSecret: true,
      value: tenantId
    }
  };
  const variableGroupData: IVariableGroupData = {
    description: "Created from spk CLI",
    name: variableGroupName,
    type: "Vsts",
    variables: vars
  };
  return await addVariableGroup(variableGroupData, accessOpts);
};

/**
 * Writes the variable group name in a default bedrock.yaml
 *
 * @param rootProjectPath Path to generate/update the the bedrock.yaml file in
 * @param variableGroupName The varible group name
 */
export const setVariableGroupInBedrockFile = async (
  rootProjectPath: string,
  variableGroupName: string
) => {
  if (!hasValue(rootProjectPath)) {
    throw new Error("Project root path is not valid");
  }
  if (!hasValue(variableGroupName)) {
    throw new Error("Variable Group Name is not valid");
  }

  const absProjectRoot = path.resolve(rootProjectPath);
  logger.info(`Setting variable group ${variableGroupName}`);

  let bedrockFile: IBedrockFile | undefined;

  // Get bedrock.yaml
  bedrockFile = Bedrock(rootProjectPath);

  if (typeof bedrockFile === "undefined") {
    throw new Error(`Bedrock file does not exist.`);
  }

  logger.verbose(
    `Bedrock file content in ${rootProjectPath}: \n ${JSON.stringify(
      bedrockFile
    )}`
  );

  // add new variabe group
  bedrockFile.variableGroups = [
    ...(bedrockFile.variableGroups ?? []),
    variableGroupName
  ];

  // Write out
  write(bedrockFile, absProjectRoot);
};

/**
 * Sets the variable group name in a default bedrock.yaml
 *
 * @param rootProjectPath Path to project files
 */
export const updateLifeCyclePipeline = async (rootProjectPath: string) => {
  if (!hasValue(rootProjectPath)) {
    throw new Error("Project root path is not valid");
  }

  const fileName: string = "hld-lifecycle.yaml";
  const absProjectRoot = path.resolve(rootProjectPath);

  // Get bedrock.yaml
  const bedrockFile = Bedrock(rootProjectPath);
  const pipelineFile = readYaml(
    path.join(absProjectRoot, fileName)
  ) as IAzurePipelinesYaml;

  if (typeof pipelineFile === "undefined") {
    throw new Error("${fileName} file does not exist in ${absProjectRoot}.");
  }

  logger.verbose(`${fileName} content: \n ${JSON.stringify(pipelineFile)}`);

  logger.debug(
    `Setting variable groups ${JSON.stringify(
      bedrockFile.variableGroups
    )} in lifecycle pipeline yaml file ${fileName}`
  );

  pipelineFile.variables = [
    ...(bedrockFile.variableGroups ?? []).map(groupName => {
      return {
        group: groupName
      };
    })
  ];

  // Write out
  write(pipelineFile, absProjectRoot, fileName);
};<|MERGE_RESOLUTION|>--- conflicted
+++ resolved
@@ -51,65 +51,19 @@
   exitFn: (status: number) => Promise<void>
 ) => {
   if (!hasValue(variableGroupName)) {
-    return exitFn(1);
+    await exitFn(1);
+    return;
   }
 
   try {
     const projectPath = process.cwd();
     logger.verbose(`project path: ${projectPath}`);
 
-<<<<<<< HEAD
-      logger.debug(`access options: ${JSON.stringify(accessOpts)}`);
-
-      const errors = validateForRequiredValues(decorator, {
-        hldRepoUrl,
-        orgName,
-        personalAccessToken,
-        project,
-        registryName,
-        servicePrincipalId,
-        servicePrincipalPassword,
-        tenant
-      });
-
-      if (errors.length !== 0) {
-        await exitFn(1);
-      } else {
-        const variableGroup = await create(
-          variableGroupName,
-          registryName,
-          hldRepoUrl,
-          servicePrincipalId,
-          servicePrincipalPassword,
-          tenant,
-          accessOpts
-        );
-
-        const projectPath = process.cwd();
-        // set the variable group name
-        await setVariableGroupInBedrockFile(projectPath, variableGroup.name!);
-
-        // update hld-lifecycle.yaml with variable groups in bedrock.yaml
-        await updateLifeCyclePipeline(projectPath);
-
-        // print newly created variable group
-        echo(JSON.stringify(variableGroup, null, 2));
-
-        logger.info(
-          "Successfully created a variable group in Azure DevOps project!"
-        );
-        await exitFn(0);
-      }
-    } catch (err) {
-      logger.error(`Error occurred while creating variable group`);
-      logger.error(err);
-      await exitFn(1);
-=======
     const fileInfo = await bedrockFileInfo(projectPath);
     if (fileInfo.exist === false) {
       logger.error(projectInitDependencyErrorMessage);
-      return exitFn(1);
->>>>>>> d96ada49
+      await exitFn(1);
+      return;
     }
 
     const { azure_devops } = Config();
@@ -133,17 +87,20 @@
 
     logger.debug(`access options: ${JSON.stringify(accessOpts)}`);
 
-    const errors = validateRequiredArguments(
+    const errors = validateForRequiredValues(decorator, {
+      hldRepoUrl,
+      orgName,
+      personalAccessToken,
+      project,
       registryName,
-      hldRepoUrl,
       servicePrincipalId,
       servicePrincipalPassword,
-      tenant,
-      accessOpts
-    );
+      tenant
+    });
 
     if (errors.length !== 0) {
-      return await exitFn(1);
+      await exitFn(1);
+      return;
     }
 
     const variableGroup = await create(
