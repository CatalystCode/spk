--- conflicted
+++ resolved
@@ -182,16 +182,10 @@
     }
   });
   jest.spyOn(init, "prompt").mockResolvedValueOnce({
-<<<<<<< HEAD
     "azdo_org_name": "org_name",
     "azdo_pat": "pat",
     "azdo_project_name": "project",
     toSetupIntrospectionConfig: true
-=======
-    azdo_org_name: "org_name",
-    azdo_pat: "pat",
-    azdo_project_name: "project"
->>>>>>> 078cbc61
   });
   jest
     .spyOn(init, "validatePersonalAccessToken")
@@ -223,16 +217,10 @@
 describe("test prompt function", () => {
   it("positive test", async done => {
     const answers = {
-<<<<<<< HEAD
       "azdo_org_name": "org",
       "azdo_pat": "pat",
       "azdo_project_name": "project",
       toSetupIntrospectionConfig: true
-=======
-      azdo_org_name: "org",
-      azdo_pat: "pat",
-      azdo_project_name: "project"
->>>>>>> 078cbc61
     };
     jest.spyOn(inquirer, "prompt").mockResolvedValueOnce(answers);
     const ans = await prompt({});
