--- conflicted
+++ resolved
@@ -9,13 +9,10 @@
   validateEnvVariables,
   validatePrereqs
 } from "./infra/validate";
-<<<<<<< HEAD
 
 export const defaultFileLocation = os.homedir() + "/.spk/config.yaml";
 export let config: IConfigYaml = {};
 export const Config = (): IConfigYaml => config;
-=======
->>>>>>> c0de6a86
 
 /**
  * Adds the init command to the commander command object
