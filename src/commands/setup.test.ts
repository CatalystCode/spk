import path from "path";
import { readYaml } from "../config";
import * as config from "../config";
import * as azdoClient from "../lib/azdoClient";
import { createTempDir } from "../lib/ioUtil";
<<<<<<< HEAD
import { WORKSPACE } from "../lib/setup/constants";
import * as fsUtil from "../lib/setup/fsUtil";
import * as gitService from "../lib/setup/gitService";
import * as projectService from "../lib/setup/projectService";
import * as promptInstance from "../lib/setup/prompt";
import * as scaffold from "../lib/setup/scaffold";
import * as setupLog from "../lib/setup/setupLog";
import { IConfigYaml } from "../types";
import { createSPKConfig, execute, getErrorMessage } from "./setup";
=======
import * as projectService from "../lib/setup/projectService";
import * as promptInstance from "../lib/setup/prompt";
import { IConfigYaml } from "../types";
import { createSPKConfig, execute } from "./setup";
>>>>>>> 2266ba40
import * as setup from "./setup";

const mockRequestContext = {
  accessToken: "pat",
  orgName: "orgname",
  projectName: "project",
  workspace: WORKSPACE
};

describe("test createSPKConfig function", () => {
  it("positive test", () => {
    const tmpFile = path.join(createTempDir(), "config.yaml");
    jest.spyOn(config, "defaultConfigFile").mockReturnValueOnce(tmpFile);
    createSPKConfig(mockRequestContext);
    const data = readYaml<IConfigYaml>(tmpFile);
    expect(data.azure_devops).toStrictEqual({
      access_token: "pat",
      org: "orgname",
      project: "project"
    });
  });
});

const testExecuteFunc = async (usePrompt = true, hasProject = true) => {
  jest
    .spyOn(gitService, "getGitApi")
    .mockReturnValueOnce(Promise.resolve({} as any));
  jest.spyOn(fsUtil, "createDirectory").mockReturnValueOnce();
  jest.spyOn(scaffold, "hldRepo").mockReturnValueOnce(Promise.resolve());
  jest.spyOn(scaffold, "manifestRepo").mockReturnValueOnce(Promise.resolve());
  jest.spyOn(setupLog, "create").mockReturnValueOnce();

  const exitFn = jest.fn();

  if (usePrompt) {
<<<<<<< HEAD
    jest
      .spyOn(promptInstance, "prompt")
      .mockReturnValueOnce(Promise.resolve(mockRequestContext));
  } else {
    jest
      .spyOn(promptInstance, "getAnswerFromFile")
      .mockReturnValueOnce(mockRequestContext);
=======
    jest.spyOn(promptInstance, "prompt").mockReturnValueOnce(
      Promise.resolve({
        azdo_org_name: "orgname",
        azdo_pat: "pat",
        azdo_project_name: "project"
      })
    );
  } else {
    jest.spyOn(promptInstance, "getAnswerFromFile").mockReturnValueOnce({
      azdo_org_name: "orgname",
      azdo_pat: "pat",
      azdo_project_name: "project"
    });
>>>>>>> 2266ba40
  }
  jest.spyOn(setup, "createSPKConfig").mockReturnValueOnce();
  jest.spyOn(azdoClient, "getWebApi").mockReturnValueOnce(
    Promise.resolve({
      getCoreApi: async () => {
        return {};
      }
    } as any)
  );
  if (hasProject) {
    jest
      .spyOn(projectService, "getProject")
      .mockReturnValueOnce(Promise.resolve({} as any));
  } else {
    jest
      .spyOn(projectService, "getProject")
      .mockReturnValueOnce(Promise.resolve(undefined as any));
  }
  const fncreateProject = jest
    .spyOn(projectService, "createProject")
    .mockReturnValueOnce(Promise.resolve());

  if (usePrompt) {
    await execute(
      {
        file: undefined
      },
      exitFn
    );
  } else {
    await execute(
      {
        file: "dummy"
      },
      exitFn
    );
  }

  if (hasProject) {
    expect(fncreateProject).toBeCalledTimes(0);
  } else {
    expect(fncreateProject).toBeCalledTimes(1);
  }
  fncreateProject.mockReset();
  expect(exitFn).toBeCalledTimes(1);
  expect(exitFn.mock.calls).toEqual([[0]]);
};

describe("test execute function", () => {
  it("positive test: interactive mode: project already exist", async () => {
    await testExecuteFunc();
  });
  it("positive test: interactive mode: project do not exist", async () => {
    await testExecuteFunc(true, false);
  });
  it("positive test: file mode: project already exist", async () => {
    await testExecuteFunc(false);
  });
  it("positive test: file mode: project do not exist", async () => {
    await testExecuteFunc(false, false);
  });
  it("negative test: 401 status code", async () => {
    const exitFn = jest.fn();

<<<<<<< HEAD
    jest
      .spyOn(promptInstance, "prompt")
      .mockReturnValueOnce(Promise.resolve(mockRequestContext));
=======
    jest.spyOn(promptInstance, "prompt").mockReturnValueOnce(
      Promise.resolve({
        azdo_org_name: "orgname",
        azdo_pat: "pat",
        azdo_project_name: "project"
      })
    );
>>>>>>> 2266ba40
    jest.spyOn(setup, "createSPKConfig").mockReturnValueOnce();
    jest.spyOn(azdoClient, "getWebApi").mockReturnValueOnce(
      Promise.resolve({
        getCoreApi: () => {
          throw {
            message: "Authentication failure",
            statusCode: 401
          };
        }
      } as any)
    );
    jest.spyOn(setupLog, "create").mockReturnValueOnce();

    await execute(
      {
        file: undefined
      },
      exitFn
    );

    expect(exitFn).toBeCalledTimes(1);
    expect(exitFn.mock.calls).toEqual([[1]]);
  });
  it("negative test: VS402392 error", async () => {
    const exitFn = jest.fn();

<<<<<<< HEAD
    jest
      .spyOn(promptInstance, "prompt")
      .mockReturnValueOnce(Promise.resolve(mockRequestContext));
    jest.spyOn(setup, "createSPKConfig").mockReturnValueOnce();
    jest.spyOn(azdoClient, "getWebApi").mockReturnValueOnce(
=======
    jest.spyOn(promptInstance, "prompt").mockReturnValueOnce(
>>>>>>> 2266ba40
      Promise.resolve({
        getCoreApi: () => {
          throw {
            message: "VS402392: "
          };
        }
      } as any)
    );
    jest.spyOn(setupLog, "create").mockReturnValueOnce();

    await execute(
      {
        file: undefined
      },
      exitFn
    );

    expect(exitFn).toBeCalledTimes(1);
    expect(exitFn.mock.calls).toEqual([[1]]);
  });
  it("negative test: other error", async () => {
    const exitFn = jest.fn();

    jest
      .spyOn(promptInstance, "prompt")
      .mockReturnValueOnce(Promise.resolve(mockRequestContext));
    jest.spyOn(setup, "createSPKConfig").mockReturnValueOnce();
    jest.spyOn(azdoClient, "getWebApi").mockReturnValueOnce(
      Promise.resolve({
        getCoreApi: () => {
          throw {
            message: "other error"
          };
        }
      } as any)
    );
    jest.spyOn(setupLog, "create").mockReturnValueOnce();

    await execute(
      {
        file: undefined
      },
      exitFn
    );

    expect(exitFn).toBeCalledTimes(1);
    expect(exitFn.mock.calls).toEqual([[1]]);
  });
<<<<<<< HEAD
});

describe("test getErrorMessage function", () => {
  it("without request context", () => {
    const res = getErrorMessage(undefined, new Error("test"));
    expect(res).toBe("Error: test");
  });
  it("with VS402392 error", () => {
    const res = getErrorMessage(
      {
        accessToken: "pat",
        orgName: "orgName",
        projectName: "projectName",
        workspace: WORKSPACE
      },
      {
        message: "VS402392: ",
        statusCode: 400
      }
    );
    expect(res).toBe(
      "Project, projectName might be deleted less than 28 days ago. Choose a different project name."
    );
=======
  it("negative test: other error", async () => {
    const exitFn = jest.fn();

    jest.spyOn(promptInstance, "prompt").mockReturnValueOnce(
      Promise.resolve({
        azdo_org_name: "orgname",
        azdo_pat: "pat",
        azdo_project_name: "project"
      })
    );
    jest.spyOn(setup, "createSPKConfig").mockReturnValueOnce();
    jest.spyOn(azdoClient, "getWebApi").mockReturnValueOnce(
      Promise.resolve({
        getCoreApi: () => {
          throw {
            message: "other error"
          };
        }
      } as any)
    );
    await execute(
      {
        file: undefined
      },
      exitFn
    );

    expect(exitFn).toBeCalledTimes(1);
    expect(exitFn.mock.calls).toEqual([[1]]);
>>>>>>> 2266ba40
  });
});<|MERGE_RESOLUTION|>--- conflicted
+++ resolved
@@ -3,7 +3,6 @@
 import * as config from "../config";
 import * as azdoClient from "../lib/azdoClient";
 import { createTempDir } from "../lib/ioUtil";
-<<<<<<< HEAD
 import { WORKSPACE } from "../lib/setup/constants";
 import * as fsUtil from "../lib/setup/fsUtil";
 import * as gitService from "../lib/setup/gitService";
@@ -13,12 +12,6 @@
 import * as setupLog from "../lib/setup/setupLog";
 import { IConfigYaml } from "../types";
 import { createSPKConfig, execute, getErrorMessage } from "./setup";
-=======
-import * as projectService from "../lib/setup/projectService";
-import * as promptInstance from "../lib/setup/prompt";
-import { IConfigYaml } from "../types";
-import { createSPKConfig, execute } from "./setup";
->>>>>>> 2266ba40
 import * as setup from "./setup";
 
 const mockRequestContext = {
@@ -54,7 +47,6 @@
   const exitFn = jest.fn();
 
   if (usePrompt) {
-<<<<<<< HEAD
     jest
       .spyOn(promptInstance, "prompt")
       .mockReturnValueOnce(Promise.resolve(mockRequestContext));
@@ -62,21 +54,6 @@
     jest
       .spyOn(promptInstance, "getAnswerFromFile")
       .mockReturnValueOnce(mockRequestContext);
-=======
-    jest.spyOn(promptInstance, "prompt").mockReturnValueOnce(
-      Promise.resolve({
-        azdo_org_name: "orgname",
-        azdo_pat: "pat",
-        azdo_project_name: "project"
-      })
-    );
-  } else {
-    jest.spyOn(promptInstance, "getAnswerFromFile").mockReturnValueOnce({
-      azdo_org_name: "orgname",
-      azdo_pat: "pat",
-      azdo_project_name: "project"
-    });
->>>>>>> 2266ba40
   }
   jest.spyOn(setup, "createSPKConfig").mockReturnValueOnce();
   jest.spyOn(azdoClient, "getWebApi").mockReturnValueOnce(
@@ -141,19 +118,9 @@
   it("negative test: 401 status code", async () => {
     const exitFn = jest.fn();
 
-<<<<<<< HEAD
-    jest
-      .spyOn(promptInstance, "prompt")
-      .mockReturnValueOnce(Promise.resolve(mockRequestContext));
-=======
-    jest.spyOn(promptInstance, "prompt").mockReturnValueOnce(
-      Promise.resolve({
-        azdo_org_name: "orgname",
-        azdo_pat: "pat",
-        azdo_project_name: "project"
-      })
-    );
->>>>>>> 2266ba40
+    jest
+      .spyOn(promptInstance, "prompt")
+      .mockReturnValueOnce(Promise.resolve(mockRequestContext));
     jest.spyOn(setup, "createSPKConfig").mockReturnValueOnce();
     jest.spyOn(azdoClient, "getWebApi").mockReturnValueOnce(
       Promise.resolve({
@@ -180,15 +147,11 @@
   it("negative test: VS402392 error", async () => {
     const exitFn = jest.fn();
 
-<<<<<<< HEAD
-    jest
-      .spyOn(promptInstance, "prompt")
-      .mockReturnValueOnce(Promise.resolve(mockRequestContext));
-    jest.spyOn(setup, "createSPKConfig").mockReturnValueOnce();
-    jest.spyOn(azdoClient, "getWebApi").mockReturnValueOnce(
-=======
-    jest.spyOn(promptInstance, "prompt").mockReturnValueOnce(
->>>>>>> 2266ba40
+    jest
+      .spyOn(promptInstance, "prompt")
+      .mockReturnValueOnce(Promise.resolve(mockRequestContext));
+    jest.spyOn(setup, "createSPKConfig").mockReturnValueOnce();
+    jest.spyOn(azdoClient, "getWebApi").mockReturnValueOnce(
       Promise.resolve({
         getCoreApi: () => {
           throw {
@@ -237,7 +200,32 @@
     expect(exitFn).toBeCalledTimes(1);
     expect(exitFn.mock.calls).toEqual([[1]]);
   });
-<<<<<<< HEAD
+  it("negative test: other error", async () => {
+    const exitFn = jest.fn();
+
+    jest
+      .spyOn(promptInstance, "prompt")
+      .mockReturnValueOnce(Promise.resolve(mockRequestContext));
+    jest.spyOn(setup, "createSPKConfig").mockReturnValueOnce();
+    jest.spyOn(azdoClient, "getWebApi").mockReturnValueOnce(
+      Promise.resolve({
+        getCoreApi: () => {
+          throw {
+            message: "other error"
+          };
+        }
+      } as any)
+    );
+    await execute(
+      {
+        file: undefined
+      },
+      exitFn
+    );
+
+    expect(exitFn).toBeCalledTimes(1);
+    expect(exitFn.mock.calls).toEqual([[1]]);
+  });
 });
 
 describe("test getErrorMessage function", () => {
@@ -261,36 +249,5 @@
     expect(res).toBe(
       "Project, projectName might be deleted less than 28 days ago. Choose a different project name."
     );
-=======
-  it("negative test: other error", async () => {
-    const exitFn = jest.fn();
-
-    jest.spyOn(promptInstance, "prompt").mockReturnValueOnce(
-      Promise.resolve({
-        azdo_org_name: "orgname",
-        azdo_pat: "pat",
-        azdo_project_name: "project"
-      })
-    );
-    jest.spyOn(setup, "createSPKConfig").mockReturnValueOnce();
-    jest.spyOn(azdoClient, "getWebApi").mockReturnValueOnce(
-      Promise.resolve({
-        getCoreApi: () => {
-          throw {
-            message: "other error"
-          };
-        }
-      } as any)
-    );
-    await execute(
-      {
-        file: undefined
-      },
-      exitFn
-    );
-
-    expect(exitFn).toBeCalledTimes(1);
-    expect(exitFn.mock.calls).toEqual([[1]]);
->>>>>>> 2266ba40
   });
 });