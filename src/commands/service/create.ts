--- conflicted
+++ resolved
@@ -31,11 +31,14 @@
   helmConfigBranch: string;
   helmConfigGit: string;
   helmConfigPath: string;
+  k8sBackend: string;
   maintainerEmail: string;
   maintainerName: string;
   middlewares: string;
   packagesDir: string;
-  k8sServicePort: string;
+  pathPrefix: string;
+  pathPrefixMajorVersion: string;
+  k8sBackendPort: string;
 }
 
 export interface ICommandValues extends ICommandOptions {
@@ -45,7 +48,7 @@
 }
 
 export const fetchValues = (opts: ICommandOptions) => {
-  if (!isPortNumber(opts.k8sServicePort)) {
+  if (!isPortNumber(opts.k8sBackendPort)) {
     throw new Error("value for --k8s-service-port is not a value port number");
   }
 
@@ -71,13 +74,16 @@
     helmConfigBranch: opts.helmConfigBranch,
     helmConfigGit: opts.helmConfigGit,
     helmConfigPath: opts.helmConfigPath,
-    k8sPort: parseInt(opts.k8sServicePort, 10),
-    k8sServicePort: opts.k8sServicePort,
+    k8sBackend: opts.k8sBackend,
+    k8sBackendPort: opts.k8sBackendPort,
+    k8sPort: parseInt(opts.k8sBackendPort, 10),
     maintainerEmail: opts.maintainerEmail,
     maintainerName: opts.maintainerName,
     middlewares: opts.middlewares,
     middlewaresArray,
     packagesDir: opts.packagesDir,
+    pathPrefix: opts.pathPrefix,
+    pathPrefixMajorVersion: opts.pathPrefixMajorVersion,
     variableGroups
   };
 
@@ -135,7 +141,6 @@
  * @param command Commander command object to decorate
  */
 export const createCommandDecorator = (command: commander.Command): void => {
-<<<<<<< HEAD
   buildCmd(command, decorator).action(
     async (serviceName: string, opts: ICommandOptions) => {
       await execute(serviceName, opts, async (status: number) => {
@@ -143,314 +148,6 @@
       });
     }
   );
-=======
-  command
-    .command("create <service-name>")
-    .alias("c")
-    .description(
-      "Add a new service into this initialized spk project repository"
-    )
-    .option(
-      "-c, --helm-chart-chart <helm-chart>",
-      "bedrock helm chart name. --helm-chart-* and --helm-config-* are exclusive; you may only use one.",
-      ""
-    )
-    .option(
-      "-r, --helm-chart-repository <helm-repository>",
-      "bedrock helm chart repository. --helm-chart-* and --helm-config-* are exclusive; you may only use one.",
-      ""
-    )
-    .option(
-      "-b, --helm-config-branch <helm-branch>",
-      "bedrock custom helm chart configuration branch. --helm-chart-* and --helm-config-* are exclusive; you may only use one.",
-      ""
-    )
-    .option(
-      "-p, --helm-config-path <helm-path>",
-      "bedrock custom helm chart configuration path. --helm-chart-* and --helm-config-* are exclusive; you may only use one.",
-      ""
-    )
-    .option(
-      "-g, --helm-config-git <helm-git>",
-      "bedrock helm chart configuration git repository. --helm-chart-* and --helm-config-* are exclusive; you may only use one.",
-      ""
-    )
-    .option(
-      "-d, --packages-dir <dir>",
-      "The directory containing the mono-repo packages.",
-      ""
-    )
-    .option(
-      "-n, --display-name <display-name>",
-      "Display name of the service.",
-      ""
-    )
-    .option(
-      "-m, --maintainer-name <maintainer-name>",
-      "The name of the primary maintainer for this service.",
-      "maintainer name"
-    )
-    .option(
-      "-e, --maintainer-email <maintainer-email>",
-      "The email of the primary maintainer for this service.",
-      "maintainer email"
-    )
-    .option(
-      "--git-push",
-      "SPK CLI will try to commit and push these changes to a new origin/branch named after the service.",
-      false
-    )
-    .option(
-      "--middlewares <comma-delimitated-list-of-middleware-names>",
-      "Traefik2 middlewares you wish to to be injected into your Traefik2 IngressRoutes",
-      ""
-    )
-    .option(
-      "--k8s-backend-port <port>",
-      "Kubernetes backend service port which this service is exposed with; will be used to configure Traefik2 IngressRoutes",
-      "80"
-    )
-    .option(
-      "--k8s-backend <backend>",
-      "Kubernetes backend service name; will be used to configure Traefik2 IngressRoutes",
-      ""
-    )
-    .option(
-      "--path-prefix <path-prefix>",
-      "The path prefix for ingress route; will be used to configure Traefik2 IngressRoutes. If omitted, then the service name will used.",
-      ""
-    )
-    .option(
-      "--path-prefix-major-version <path-prefix-major-version>",
-      "Version to be used in the path prefix; will be used to configure Traefik2 IngressRoutes. ie. 'v1' will result in a path prefix of '/v1/servicename",
-      ""
-    )
-    .action(async (serviceName, opts) => {
-      const projectPath = process.cwd();
-      logger.verbose(`project path: ${projectPath}`);
-
-      const fileInfo: IBedrockFileInfo = await bedrockFileInfo(projectPath);
-      if (fileInfo.exist === false) {
-        logger.error(projectInitCvgDependencyErrorMessage);
-        return undefined;
-      } else if (fileInfo.hasVariableGroups === false) {
-        logger.error(projectCvgDependencyErrorMessage);
-        return undefined;
-      }
-
-      const bedrock = Bedrock();
-
-      const {
-        displayName,
-        gitPush,
-        helmChartChart,
-        helmChartRepository,
-        helmConfigBranch,
-        helmConfigGit,
-        helmConfigPath,
-        k8sBackend,
-        maintainerEmail,
-        maintainerName,
-        middlewares,
-        packagesDir,
-        pathPrefix,
-        pathPrefixMajorVersion
-      } = opts;
-      const k8sPort = Number(opts.k8sBackendPort);
-      const variableGroups = bedrock?.variableGroups;
-
-      try {
-        if (
-          !isValidConfig(
-            helmChartChart,
-            helmChartRepository,
-            helmConfigBranch,
-            helmConfigGit,
-            helmConfigPath,
-            serviceName,
-            packagesDir,
-            maintainerName,
-            maintainerEmail,
-            middlewares,
-            gitPush,
-            displayName,
-            k8sPort,
-            pathPrefix,
-            pathPrefixMajorVersion,
-            k8sBackend
-          )
-        ) {
-          throw Error(`Invalid configuration provided`);
-        }
-
-        await createService(
-          projectPath,
-          serviceName,
-          packagesDir,
-          gitPush,
-          k8sPort,
-          {
-            displayName,
-            helmChartChart,
-            helmChartRepository,
-            helmConfigBranch,
-            helmConfigGit,
-            helmConfigPath,
-            k8sBackend,
-            maintainerEmail,
-            maintainerName,
-            middlewares: (middlewares as string)
-              .split(",")
-              .map(str => str.trim()),
-            pathPrefix,
-            pathPrefixMajorVersion,
-            variableGroups
-          }
-        );
-      } catch (err) {
-        logger.error(
-          `Error occurred adding service ${serviceName} to project ${projectPath}`
-        );
-        logger.error(err);
-        process.exit(1);
-      }
-    });
-};
-
-/**
- * Validates the pipeline configuration
- *
- * @param helmChartChart
- * @param helmChartRepository
- * @param helmConfigBranch
- * @param helmConfigGit
- * @param helmConfigPath
- * @param serviceName
- * @param packagesDir
- * @param maintainerName
- * @param maintainerEmail
- * @param middlewares
- * @param gitPush
- * @param displayName
- * @param k8sPort
- * @param pathPrefix
- * @param pathPrefixMajorVersion
- * @param k8sBackend
- */
-export const isValidConfig = (
-  helmChartChart: any,
-  helmChartRepository: any,
-  helmConfigBranch: any,
-  helmConfigGit: any,
-  helmConfigPath: any,
-  serviceName: any,
-  packagesDir: any,
-  maintainerName: any,
-  maintainerEmail: any,
-  middlewares: any,
-  gitPush: any,
-  displayName: any,
-  k8sPort: any,
-  pathPrefix?: any,
-  pathPrefixMajorVersion?: any,
-  k8sBackend?: any
-): boolean => {
-  const missingConfig = [];
-
-  // Type check all parsed command line args here.
-  if (typeof helmChartChart !== "string") {
-    missingConfig.push(
-      `helmChartChart must be of type 'string', ${typeof helmChartChart} given.`
-    );
-  }
-  if (typeof helmChartRepository !== "string") {
-    missingConfig.push(
-      `helmChartRepository must be of type 'string', ${typeof helmChartRepository} given.`
-    );
-  }
-  if (typeof helmConfigBranch !== "string") {
-    missingConfig.push(
-      `helmConfigBranch must be of type 'string', ${typeof helmConfigBranch} given.`
-    );
-  }
-  if (typeof helmConfigGit !== "string") {
-    missingConfig.push(
-      `helmConfigGit must be of type 'string', ${typeof helmConfigGit} given.`
-    );
-  }
-  if (typeof helmConfigPath !== "string") {
-    missingConfig.push(
-      `helmConfigPath must be of type 'string', ${typeof helmConfigPath} given.`
-    );
-  }
-  if (typeof serviceName !== "string") {
-    missingConfig.push(
-      `serviceName must be of type 'string', ${typeof serviceName} given.`
-    );
-  }
-  if (typeof displayName !== "string") {
-    missingConfig.push(
-      `displayName must be of type 'string', ${typeof displayName} given.`
-    );
-  }
-  if (typeof packagesDir !== "string") {
-    missingConfig.push(
-      `packagesDir must be of type 'string', ${typeof packagesDir} given.`
-    );
-  }
-  if (typeof maintainerName !== "string") {
-    missingConfig.push(
-      `maintainerName must be of type 'string', ${typeof maintainerName} given.`
-    );
-  }
-  if (typeof maintainerEmail !== "string") {
-    missingConfig.push(
-      `maintainerEmail must be of type 'string', ${typeof maintainerEmail} given.`
-    );
-  }
-  if (typeof middlewares !== "string") {
-    missingConfig.push(
-      `middlewares must be of type of 'string', ${typeof middlewares} given.`
-    );
-  }
-  if (typeof gitPush !== "boolean") {
-    missingConfig.push(
-      `gitPush must be of type 'boolean', ${typeof gitPush} given.`
-    );
-  }
-  // k8sPort has to be a positive integer
-  if (
-    typeof k8sPort !== "number" ||
-    !Number.isInteger(k8sPort) ||
-    k8sPort < 0
-  ) {
-    missingConfig.push(
-      `k8s-port must be a positive integer, parsed ${k8sPort} from input.`
-    );
-  }
-  if (typeof k8sBackend !== "string") {
-    missingConfig.push(
-      `k8s-backend must be of type 'string', ${typeof k8sBackend} given.`
-    );
-  }
-  if (typeof pathPrefix !== "string") {
-    missingConfig.push(
-      `pathPrefix must be of type 'string', ${typeof pathPrefix} given.`
-    );
-  }
-  if (typeof pathPrefixMajorVersion !== "string") {
-    missingConfig.push(
-      `path-prefix-major-version must be of type 'string', ${typeof pathPrefixMajorVersion} given.`
-    );
-  }
-
-  if (missingConfig.length > 0) {
-    logger.error("Error in configuration: " + missingConfig.join(" "));
-    return false;
-  }
-
-  return true;
->>>>>>> 9e030cd7
 };
 
 /**
@@ -466,46 +163,8 @@
 export const createService = async (
   rootProjectPath: string,
   serviceName: string,
-<<<<<<< HEAD
   values: ICommandValues
 ) => {
-=======
-  packagesDir: string,
-  gitPush: boolean,
-  k8sBackendPort: number,
-  opts?: {
-    displayName?: string;
-    helmChartChart?: string;
-    helmChartRepository?: string;
-    helmConfigBranch?: string;
-    helmConfigGit?: string;
-    helmConfigPath?: string;
-    k8sBackend?: string;
-    maintainerEmail?: string;
-    maintainerName?: string;
-    middlewares?: string[];
-    pathPrefix?: string;
-    pathPrefixMajorVersion?: string;
-    variableGroups?: string[];
-  }
-) => {
-  const {
-    displayName = "",
-    helmChartChart = "",
-    helmChartRepository = "",
-    helmConfigBranch = "",
-    helmConfigPath = "",
-    helmConfigGit = "",
-    k8sBackend = "",
-    maintainerName = "",
-    maintainerEmail = "",
-    middlewares = [],
-    variableGroups = [],
-    pathPrefix = "",
-    pathPrefixMajorVersion = ""
-  } = opts ?? {};
-
->>>>>>> 9e030cd7
   logger.info(
     `Adding Service: ${serviceName}, to Project: ${rootProjectPath} under directory: ${values.packagesDir}`
   );
@@ -571,16 +230,11 @@
     newServiceRelativeDir,
     values.displayName,
     helmConfig,
-<<<<<<< HEAD
     values.middlewaresArray,
-    values.k8sPort
-=======
-    middlewares,
-    k8sBackendPort,
-    k8sBackend,
-    pathPrefix,
-    pathPrefixMajorVersion
->>>>>>> 9e030cd7
+    values.k8sPort,
+    values.k8sBackend,
+    values.pathPrefix,
+    values.pathPrefixMajorVersion
   );
 
   // If requested, create new git branch, commit, and push
