--- conflicted
+++ resolved
@@ -25,253 +25,6 @@
 });
 
 describe("validate pipeline config", () => {
-<<<<<<< HEAD
-  it("config is valid", () => {
-    expect(
-      isValidConfig(
-        "testHelmChart",
-        "testHelmRepo",
-        "testHelmConfigBranch",
-        "testHelmConfigGit",
-        "/test/path",
-        "testService",
-        "test/packages",
-        "test-maintainer",
-        "test@maintainer.com",
-        true,
-        "testVariableGroup",
-        "testDisplayName"
-      )
-    ).toBe(true);
-  });
-
-  it("invalid helmChartChart", () => {
-    expect(
-      isValidConfig(
-        undefined,
-        "testHelmRepo",
-        "testHelmConfigBranch",
-        "testHelmConfigGit",
-        "/test/path",
-        "testService",
-        "test/packages",
-        "test-maintainer",
-        "test@maintainer.com",
-        true,
-        "testVariableGroup",
-        "testDisplayName"
-      )
-    ).toBe(false);
-  });
-
-  it("invalid helmChartRepository", () => {
-    expect(
-      isValidConfig(
-        "testHelmChart",
-        undefined,
-        "testHelmConfigBranch",
-        "testHelmConfigGit",
-        "/test/path",
-        "testService",
-        "test/packages",
-        "test-maintainer",
-        "test@maintainer.com",
-        true,
-        "testVariableGroup",
-        "testDisplayName"
-      )
-    ).toBe(false);
-  });
-
-  it("invalid helmConfigBranch", () => {
-    expect(
-      isValidConfig(
-        "testHelmChart",
-        "testHelmRepo",
-        undefined,
-        "testHelmConfigGit",
-        "/test/path",
-        "testService",
-        "test/packages",
-        "test-maintainer",
-        "test@maintainer.com",
-        true,
-        "testVariableGroup",
-        "testDisplayName"
-      )
-    ).toBe(false);
-  });
-
-  it("invalid helmConfigGit", () => {
-    expect(
-      isValidConfig(
-        "testHelmChart",
-        "testHelmRepo",
-        "testHelmConfigBranch",
-        undefined,
-        "/test/path",
-        "testService",
-        "test/packages",
-        "test-maintainer",
-        "test@maintainer.com",
-        true,
-        "testVariableGroup",
-        "testDisplayName"
-      )
-    ).toBe(false);
-  });
-
-  it("invalid helmConfigPath", () => {
-    expect(
-      isValidConfig(
-        "testHelmChart",
-        "testHelmRepo",
-        "testHelmConfigBranch",
-        "testHelmConfigGit",
-        undefined,
-        "testService",
-        "test/packages",
-        "test-maintainer",
-        "test@maintainer.com",
-        true,
-        "testVariableGroup",
-        "testDisplayName"
-      )
-    ).toBe(false);
-  });
-
-  it("invalid serviceName", () => {
-    expect(
-      isValidConfig(
-        "testHelmChart",
-        "testHelmRepo",
-        "testHelmConfigBranch",
-        "testHelmConfigGit",
-        "/test/path",
-        undefined,
-        "test/packages",
-        "test-maintainer",
-        "test@maintainer.com",
-        true,
-        "testVariableGroup",
-        "testDisplayName"
-      )
-    ).toBe(false);
-  });
-
-  it("invalid packagesDir", () => {
-    expect(
-      isValidConfig(
-        "testHelmChart",
-        "testHelmRepo",
-        "testHelmConfigBranch",
-        "testHelmConfigGit",
-        "/test/path",
-        "testService",
-        undefined,
-        "test-maintainer",
-        "test@maintainer.com",
-        true,
-        "testVariableGroup",
-        "testDisplayName"
-      )
-    ).toBe(false);
-  });
-
-  it("invalid maintainerName", () => {
-    expect(
-      isValidConfig(
-        "testHelmChart",
-        "testHelmRepo",
-        "testHelmConfigBranch",
-        "testHelmConfigGit",
-        "/test/path",
-        "testService",
-        "test/packages",
-        undefined,
-        "test@maintainer.com",
-        true,
-        "testVariableGroup",
-        "testDisplayName"
-      )
-    ).toBe(false);
-  });
-
-  it("invalid maintainerEmail", () => {
-    expect(
-      isValidConfig(
-        "testHelmChart",
-        "testHelmRepo",
-        "testHelmConfigBranch",
-        "testHelmConfigGit",
-        "/test/path",
-        "testService",
-        "test/packages",
-        "test-maintainer",
-        undefined,
-        true,
-        "testVariableGroup",
-        "testDisplayName"
-      )
-    ).toBe(false);
-  });
-
-  it("invalid gitPush", () => {
-    expect(
-      isValidConfig(
-        "testHelmChart",
-        "testHelmRepo",
-        "testHelmConfigBranch",
-        "testHelmConfigGit",
-        "/test/path",
-        "testService",
-        "test/packages",
-        "test-maintainer",
-        "test@maintainer.com",
-        undefined,
-        "testVariableGroup",
-        "testDisplayName"
-      )
-    ).toBe(false);
-  });
-
-  it("invalid variableGroupName", () => {
-    expect(
-      isValidConfig(
-        "testHelmChart",
-        "testHelmRepo",
-        "testHelmConfigBranch",
-        "testHelmConfigGit",
-        "/test/path",
-        "testService",
-        "test/packages",
-        "test-maintainer",
-        "test@maintainer.com",
-        true,
-        undefined,
-        "testDisplayName"
-      )
-    ).toBe(false);
-  });
-
-  it("invalid displayName", () => {
-    expect(
-      isValidConfig(
-        "testHelmChart",
-        "testHelmRepo",
-        "testHelmConfigBranch",
-        "testHelmConfigGit",
-        "/test/path",
-        "testService",
-        "test/packages",
-        "test-maintainer",
-        "test@maintainer.com",
-        true,
-        "testVariableGroup",
-        undefined
-      )
-    ).toBe(false);
-=======
   const configValues: any[] = [
     "testHelmChart",
     "testHelmRepo",
@@ -283,7 +36,8 @@
     "test-maintainer",
     "test@maintainer.com",
     true,
-    "testVariableGroup"
+    "testVariableGroup",
+    "testDisplayName"
   ];
 
   it("config is valid", () => {
@@ -299,7 +53,6 @@
         isValidConfig.apply(undefined, configValuesWithInvalidValue as any)
       ).toBe(false);
     }
->>>>>>> 3f140d60
   });
 });
 
