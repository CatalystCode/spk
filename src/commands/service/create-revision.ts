--- conflicted
+++ resolved
@@ -9,64 +9,7 @@
   safeGitUrlForLogging
 } from "../../lib/gitutils";
 import { logger } from "../../logger";
-<<<<<<< HEAD
 import { IBedrockFile } from "../../types";
-
-export const createServiceRevisionCommandDecorator = (
-  command: commander.Command
-): void => {
-  command
-    .command("create-revision")
-    .alias("cr")
-    .description(
-      "Create pull requests against the branches marked as `isDefault` in your bedrock config"
-    )
-    .option(
-      "-s, --source-branch <source>",
-      "Source branch to create the pull request from; defaults to the current branch"
-    )
-    .option("-t, --title <title>", "Title of the pull request; not required")
-    .option(
-      "-d, --description <description>",
-      "Description of the pull request; not required"
-    )
-    .option(
-      "--remote-url <remote-url>",
-      "The remote host to create the pull request in; defaults to the URL for 'origin'"
-    )
-    .option(
-      "--personal-access-token <pat>",
-      "Personal access token associated with your Azure DevOps token; falls back to azure_devops.access_token in your spk config"
-    )
-    .option(
-      "--org-name <organization-name>",
-      "Your Azure DevOps organization name; falls back to azure_devops.org in your spk config"
-    )
-    .option(
-      "--target-branch",
-      "Target branch/ring to create a PR against; overwrites the default rings specified in bedrock.yaml"
-    )
-    .action(async opts => {
-      try {
-        const { azure_devops } = Config();
-        const {
-          orgName = azure_devops && azure_devops.org,
-          personalAccessToken = azure_devops && azure_devops.access_token,
-          targetBranch
-        } = opts;
-        let { description, remoteUrl, sourceBranch } = opts;
-        const title = opts.title;
-
-        ////////////////////////////////////////////////////////////////////////
-        // Give defaults
-        ////////////////////////////////////////////////////////////////////////
-        // default pull request against initial ring
-        const bedrockConfig = Bedrock();
-        // Default to the --target-branch for creating a revision; if not specified, fallback to default rings in bedrock.yaml
-        const defaultRings: string[] = getDefaultRings(
-          targetBranch,
-          bedrockConfig
-=======
 import decorator from "./create-revision.decorator.json";
 
 export const commandDecorator = (command: commander.Command): void => {
@@ -78,7 +21,8 @@
         personalAccessToken = azure_devops && azure_devops.access_token,
         targetBranch
       } = opts;
-      let { description, remoteUrl, sourceBranch, title } = opts;
+      let { description, remoteUrl, sourceBranch } = opts;
+      const title = opts.title;
 
       ////////////////////////////////////////////////////////////////////////
       // Give defaults
@@ -86,49 +30,13 @@
       // default pull request against initial ring
       const bedrockConfig = Bedrock();
       // Default to the --target-branch for creating a revision; if not specified, fallback to default rings in bedrock.yaml
-      const defaultRings: string[] = targetBranch
-        ? [targetBranch]
-        : Object.entries(bedrockConfig.rings || {})
-            .map(([branch, config]) => ({ branch, ...config }))
-            .filter(ring => !!ring.isDefault)
-            .map(ring => ring.branch);
-      if (defaultRings.length === 0) {
-        throw Error(
-          `Default branches/rings must either be specified in ${join(
-            __dirname,
-            "bedrock.yaml"
-          )} or provided via --target-branch`
->>>>>>> de0f49f8
-        );
-      }
-      logger.info(
-        `Creating pull request against branches: ${defaultRings.join(", ")}`
+      const defaultRings: string[] = getDefaultRings(
+        targetBranch,
+        bedrockConfig
       );
 
-<<<<<<< HEAD
-        // default pull request source branch to the current branch
-        sourceBranch = await getSourceBranch(sourceBranch);
-=======
       // default pull request source branch to the current branch
-      if (
-        typeof sourceBranch !== "string" ||
-        (typeof sourceBranch === "string" && sourceBranch.length === 0)
-      ) {
-        // Parse the source branch from options
-        // If it does not exist, parse from the git client
-        logger.info(
-          `No source-branch provided, parsing the current branch for git client`
-        );
-        sourceBranch = await getCurrentBranch().then(branch => {
-          if (branch.length === 0) {
-            throw Error(
-              `Zero length branch string parsed from git client; cannot automate PR`
-            );
-          }
-          return branch;
-        });
-      }
->>>>>>> de0f49f8
+      sourceBranch = await getSourceBranch(sourceBranch);
 
       // Make sure the user isn't trying to make a PR for a branch against itself
       if (defaultRings.includes(sourceBranch)) {
@@ -155,21 +63,22 @@
         logger.info(`Parsed remote-url for origin: ${safeLoggingUrl}`);
       }
 
-<<<<<<< HEAD
-        await makePullRequest(
-          defaultRings,
-          title,
-          sourceBranch,
-          description,
-          orgName,
-          remoteUrl,
-          personalAccessToken
-        );
-      } catch (err) {
-        logger.error(err);
-        process.exitCode = 1;
-      }
-    });
+      await makePullRequest(
+        defaultRings,
+        title,
+        sourceBranch,
+        description,
+        orgName,
+        remoteUrl,
+        personalAccessToken
+      );
+
+      await exitCmd(logger, process.exit, 0);
+    } catch (err) {
+      logger.error(err);
+      await exitCmd(logger, process.exit, 1);
+    }
+  });
 };
 
 /**
@@ -283,57 +192,4 @@
       personalAccessToken
     });
   }
-=======
-      ////////////////////////////////////////////////////////////////////////
-      // Type-check data
-      ////////////////////////////////////////////////////////////////////////
-      if (typeof description !== "string") {
-        throw Error(
-          `--description must be of type 'string', ${typeof description} given.`
-        );
-      }
-      if (typeof remoteUrl !== "string") {
-        throw Error(
-          `--remote-url must be of type 'string', ${typeof remoteUrl} given.`
-        );
-      }
-      if (typeof sourceBranch !== "string") {
-        throw Error(
-          `--source-branch must be of type 'string', ${typeof sourceBranch} given.`
-        );
-      }
-      if (typeof personalAccessToken !== "string") {
-        throw Error(
-          `--personal-access-token must be of type 'string', ${typeof personalAccessToken} given.`
-        );
-      }
-      if (typeof orgName !== "string") {
-        throw Error(
-          `--org-name must be of type 'string', ${typeof orgName} given.`
-        );
-      }
-
-      ////////////////////////////////////////////////////////////////////////
-      // Main
-      ////////////////////////////////////////////////////////////////////////
-      // Make a PR against all default rings
-      for (const ring of defaultRings) {
-        if (typeof title !== "string") {
-          title = `[SPK] ${sourceBranch} => ${ring}`;
-          logger.info(`--title not set, defaulting to: '${title}'`);
-        }
-        await createPullRequest(title, sourceBranch, ring, {
-          description,
-          orgName,
-          originPushUrl: remoteUrl,
-          personalAccessToken
-        });
-      }
-      await exitCmd(logger, process.exit, 0);
-    } catch (err) {
-      logger.error(err);
-      await exitCmd(logger, process.exit, 1);
-    }
-  });
->>>>>>> de0f49f8
 };