--- conflicted
+++ resolved
@@ -243,13 +243,6 @@
   }
 };
 
-<<<<<<< HEAD
-  // if key vault is not specified, exit without reading storage account key and setting it in the key vault
-  if (keyVaultName) {
-    logger.debug(
-      `Calling setSecret with storage account primary key *** and ${keyVaultName}`
-    );
-=======
 /**
  * Creates the Storage account `accountName` in resource group `resourceGroup`,
  * sets storage account access key in keyvalut, and updates pipelines
@@ -264,7 +257,6 @@
     `onboard called with ${values.storageTableName}, ${values.storageTableName},
     ${values.storageResourceGroupName}, ${values.storageLocation}, and ${values.keyVaultName}`
   );
->>>>>>> a1340321
 
   const accessOpts: IAzureAccessOpts = {
     servicePrincipalId: values.servicePrincipalId,
@@ -279,9 +271,7 @@
   );
   const accessKey = await getStorageAccessKey(values, accessOpts);
 
-<<<<<<< HEAD
-    logger.info(`Storage account ${accountName} access key: ***`);
-=======
+
   const tableCreated = await createTableIfNotExists(
     values.storageAccountName!,
     values.storageTableName!,
@@ -298,7 +288,6 @@
   } else if (storageAccount !== undefined) {
     logger.info(`Both storage account ${values.storageAccountName} and
       table ${values.storageTableName} exist.`);
->>>>>>> a1340321
   }
 
   await createKeyVault(values, accessOpts, accessKey);
