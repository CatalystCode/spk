--- conflicted
+++ resolved
@@ -1,4 +1,4 @@
-// imports
+/* eslint-disable @typescript-eslint/camelcase */
 import uuid from "uuid/v4";
 import * as deploymenttable from "../../lib/azure/deploymenttable";
 import {
@@ -134,23 +134,16 @@
 describe("Validate deployment configuration", () => {
   test("valid deployment configuration", async () => {
     const config: ConfigYaml = {
-      "azure_devops": {
+      azure_devops: {
         org: uuid(),
         project: uuid()
       },
       introspection: {
         azure: {
-<<<<<<< HEAD
-          "account_name": uuid(),
-          key: Promise.resolve(uuid()),
-          "partition_key": uuid(),
-          "table_name": uuid()
-=======
           account_name: uuid(),
           key: uuid(),
           partition_key: uuid(),
           table_name: uuid()
->>>>>>> 6c2685db
         }
       }
     };
@@ -216,13 +209,8 @@
     const config: ConfigYaml = {
       introspection: {
         azure: {
-<<<<<<< HEAD
-          key: Promise.resolve(uuid()),
-          "table_name": undefined
-=======
           key: uuid(),
           table_name: undefined
->>>>>>> 6c2685db
         }
       }
     };
@@ -240,13 +228,8 @@
     const config: ConfigYaml = {
       introspection: {
         azure: {
-<<<<<<< HEAD
-          key: Promise.resolve(uuid()),
-          "table_name": undefined
-=======
           key: uuid(),
           table_name: undefined
->>>>>>> 6c2685db
         }
       }
     };
@@ -260,13 +243,8 @@
     const config: ConfigYaml = {
       introspection: {
         azure: {
-<<<<<<< HEAD
-          key: Promise.resolve(uuid()),
-          "table_name": undefined
-=======
           key: uuid(),
           table_name: undefined
->>>>>>> 6c2685db
         }
       }
     };
@@ -299,13 +277,8 @@
     const config: ConfigYaml = {
       introspection: {
         azure: {
-<<<<<<< HEAD
-          "account_name": undefined,
-          key: Promise.resolve(uuid())
-=======
           account_name: undefined,
           key: uuid()
->>>>>>> 6c2685db
         }
       }
     };
@@ -318,13 +291,8 @@
     const config: ConfigYaml = {
       introspection: {
         azure: {
-<<<<<<< HEAD
-          key: Promise.resolve(uuid()),
-          "table_name": undefined
-=======
           key: uuid(),
           table_name: undefined
->>>>>>> 6c2685db
         }
       }
     };
@@ -337,13 +305,8 @@
     const config: ConfigYaml = {
       introspection: {
         azure: {
-<<<<<<< HEAD
-          key: Promise.resolve(uuid()),
-          "partition_key": undefined
-=======
           key: uuid(),
           partition_key: undefined
->>>>>>> 6c2685db
         }
       }
     };
@@ -376,7 +339,7 @@
 describe("Validate missing deployment.pipeline configuration", () => {
   test("missing deployment.pipeline.org configuration", async () => {
     const config: ConfigYaml = {
-      "azure_devops": {
+      azure_devops: {
         org: undefined
       },
       introspection: {
@@ -390,7 +353,7 @@
 describe("Validate missing deployment.pipeline configuration", () => {
   test("missing deployment.pipeline.project configuration", async () => {
     const config: ConfigYaml = {
-      "azure_devops": {
+      azure_devops: {
         org: "org",
         project: undefined
       },
