--- conflicted
+++ resolved
@@ -3,21 +3,16 @@
 import * as path from "path";
 import uuid from "uuid/v4";
 import { Config, loadConfiguration } from "../../config";
-<<<<<<< HEAD
 import * as storage from "../../lib/azure/storage";
 import { disableVerboseLogging, enableVerboseLogging } from "../../logger";
-import { isValidConfig, isValidStorageAccount } from "./validate";
 
 // Mocks
 jest.mock("../../config");
-=======
 import * as update from "../../lib/azure/deploymenttable";
 import { isValidConfig, isValidStorageAccount } from "./validate";
 
 import { StorageManagementClient } from "@azure/arm-storage";
-import * as storage from "../../lib/azure/storage";
 import { deleteSelfTestData, writeSelfTestData } from "./validate";
->>>>>>> 6869b249
 
 jest.spyOn(storage, "getStorageManagementClient").mockImplementation(
   async (): Promise<any> => {
@@ -45,15 +40,6 @@
   }
 );
 
-<<<<<<< HEAD
-// Tests
-beforeAll(() => {
-  enableVerboseLogging();
-});
-
-afterAll(() => {
-  disableVerboseLogging();
-=======
 let mockedDB: any[] = [];
 const mockTableInfo: update.IDeploymentTable = {
   accountKey: "test",
@@ -117,13 +103,13 @@
   return 0.5;
 });
 
-beforeEach(() => {
-  process.env.test_name = "my_storage_account";
-  process.env.test_key = "my_storage_key";
-  const mockFileName = "src/commands/mocks/spk-config.yaml";
-  const filename = path.resolve(mockFileName);
-  loadConfiguration(filename);
->>>>>>> 6869b249
+// Tests
+beforeAll(() => {
+  enableVerboseLogging();
+});
+
+afterAll(() => {
+  disableVerboseLogging();
 });
 
 describe("Validate deployment configuration", () => {
