--- conflicted
+++ resolved
@@ -5,16 +5,10 @@
 import { build as buildCmd, exit as exitCmd } from "../../lib/commandBuilder";
 import { getRepositoryName } from "../../lib/gitutils";
 import { exec } from "../../lib/shell";
-<<<<<<< HEAD
-import { isPortNumberString } from "../../lib/validator";
+import { isPortNumberString, validatePrereqs } from "../../lib/validator";
 import { logger } from "../../logger";
 import { IConfigYaml } from "../../types";
-import { validatePrereqs } from "../init";
 import decorator from "./dashboard.decorator.json";
-=======
-import { validatePrereqs } from "../../lib/validator";
-import { logger } from "../../logger";
->>>>>>> 2db8f1a8
 
 export interface IIntrospectionManifest {
   githubUsername?: string;
