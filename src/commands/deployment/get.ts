--- conflicted
+++ resolved
@@ -129,7 +129,6 @@
 ): Promise<Deployment[]> => {
   const config = initObj.config;
 
-<<<<<<< HEAD
   return new Promise((resolve, reject) => {
     Deployment.getDeploymentsBasedOnFilters(
       config.introspection!.azure!.account_name!,
@@ -148,7 +147,7 @@
     )
       .then((deployments: Deployment[]) => {
         if (values.outputFormat === OUTPUT_FORMAT.JSON) {
-          logger.info(JSON.stringify(deployments, null, 2));
+          console.log(JSON.stringify(deployments, null, 2));
           resolve(deployments);
         } else {
           printDeployments(deployments, values.outputFormat, values.nTop);
@@ -158,31 +157,6 @@
       .catch(e => {
         reject(new Error(e));
       });
-=======
-  return Deployment.getDeploymentsBasedOnFilters(
-    config.introspection!.azure!.account_name!,
-    key!,
-    config.introspection!.azure!.table_name!,
-    config.introspection!.azure!.partition_key!,
-    srcPipeline,
-    hldPipeline,
-    clusterPipeline,
-    environment,
-    imageTag,
-    p1Id,
-    commitId,
-    service,
-    deploymentId
-  ).then((deployments: Deployment[]) => {
-    if (outputFormat === OUTPUT_FORMAT.JSON) {
-      // Use console.log since it helps piping output to a file using > filename.json
-      // tslint:disable-next-line: no-console
-      console.log(JSON.stringify(deployments, null, 2));
-    } else {
-      printDeployments(deployments, outputFormat, limit);
-    }
-    return deployments;
->>>>>>> 3b7ebab4
   });
 };
 
@@ -382,20 +356,9 @@
         );
       }
       table.push(row);
-<<<<<<< HEAD
     });
 
-    logger.info("\n" + table.toString());
-=======
-      count++;
-      if (limit && count >= limit) {
-        break;
-      }
-    }
-    // Use console.log since it helps piping output to a file using > filename.txt
-    // tslint:disable-next-line: no-console
     console.log("\n" + table.toString());
->>>>>>> 3b7ebab4
     return table;
   } else {
     logger.info("No deployments found for specified filters.");
