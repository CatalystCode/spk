/* eslint-disable @typescript-eslint/camelcase */
<<<<<<< HEAD
=======

>>>>>>> 75b35841
jest.mock("open");
import open from "open";
jest.mock("../../config");
import { Config } from "../../config";
import { exec } from "../../lib/shell";
import { validatePrereqs } from "../../lib/validator";
import {
  disableVerboseLogging,
  enableVerboseLogging,
  logger,
} from "../../logger";
import {
  execute,
  extractManifestRepositoryInformation,
  getEnvVars,
  launchDashboard,
  validateValues,
} from "./dashboard";
import * as dashboard from "./dashboard";

import uuid from "uuid/v4";

beforeAll(() => {
  enableVerboseLogging();
});

afterAll(() => {
  disableVerboseLogging();
});

const mockConfig = (): void => {
  (Config as jest.Mock).mockReturnValueOnce({
    azure_devops: {
      access_token: uuid(),
      org: uuid(),
      project: uuid(),
    },
    introspection: {
      azure: {
        account_name: uuid(),
        key: uuid(),
        partition_key: uuid(),
        source_repo_access_token: "test_token",
<<<<<<< HEAD
        table_name: uuid()
      }
    }
=======
        table_name: uuid(),
      },
    },
>>>>>>> 75b35841
  });
};

describe("Test validateValues function", () => {
  it("Invalid Port Number", () => {
    const config = Config();
    try {
      validateValues(config, {
        port: "abc",
        removeAll: false,
      });
      expect(true).toBe(false);
    } catch (e) {
      expect(e.message).toBe(
        "value for port option has to be a valid port number"
      );
    }
  });
  it("Invalid Configuration", () => {
    try {
      validateValues(
        {},
        {
          port: "4000",
          removeAll: false,
        }
      );
      expect(true).toBe(false);
    } catch (e) {
      expect(e.message).toBe(
        "You need to specify configuration for your introspection storage account and DevOps pipeline to run this dashboard. Please initialize the spk tool with the right configuration"
      );
    }
  });
  it("positive test", () => {
    mockConfig();
    const config = Config();
    validateValues(config, {
      port: "4000",
      removeAll: false,
    });
  });
});

describe("Test execute function", () => {
  it("positive test", async () => {
    mockConfig();
    const exitFn = jest.fn();
    jest
      .spyOn(dashboard, "launchDashboard")
      .mockReturnValueOnce(Promise.resolve(uuid()));
    jest.spyOn(dashboard, "validateValues").mockReturnValueOnce();
    (open as jest.Mock).mockReturnValueOnce(Promise.resolve());
    await execute(
      {
        port: "4000",
        removeAll: false,
      },
      exitFn
    );
    expect(exitFn).toBeCalledTimes(1);
    expect(exitFn.mock.calls).toEqual([[0]]);
  });
  it("negative test", async () => {
    const exitFn = jest.fn();
    await execute(
      {
        port: "4000",
        removeAll: false,
      },
      exitFn
    );
    expect(exitFn).toBeCalledTimes(1);
    expect(exitFn.mock.calls).toEqual([[1]]);
  });
});

describe("Validate dashboard container pull", () => {
  test("Pull dashboard container if docker is installed", async () => {
    try {
      mockConfig();
      const config = Config();
      const dashboardContainerId = await launchDashboard(config, 2020, false);
      const dockerInstalled = validatePrereqs(["docker"], false);
      if (dockerInstalled) {
        const dockerId = await exec("docker", [
          "images",
          "-q",
          // eslint-disable-next-line @typescript-eslint/no-non-null-assertion
          config.introspection!.dashboard!.image!,
        ]);
        expect(dockerId).toBeDefined();
        expect(dashboardContainerId).not.toBe("");
        logger.info("Verified that docker image has been pulled.");
        await exec("docker", ["container", "stop", dashboardContainerId]);
      } else {
        expect(dashboardContainerId).toBe("");
      }
    } catch (err) {
      logger.error(err);
    }
  }, 30000);
});

describe("Validate dashboard clean up", () => {
  test("Launch the dashboard two times", async () => {
    try {
      mockConfig();
      const config = Config();
      const dashboardContainerId = await launchDashboard(config, 2020, true);
      const dockerInstalled = validatePrereqs(["docker"], false);
      if (dockerInstalled) {
        const dockerId = await exec("docker", [
          "images",
          "-q",
          // eslint-disable-next-line @typescript-eslint/no-non-null-assertion
          config.introspection!.dashboard!.image!,
        ]);

        expect(dockerId).toBeDefined();
        expect(dashboardContainerId).not.toBe("");
        logger.info("Verified that docker image has been pulled.");
        const dashboardContainerId2 = await launchDashboard(config, 2020, true);
        expect(dashboardContainerId).not.toBe(dashboardContainerId2);
        await exec("docker", ["container", "stop", dashboardContainerId2]);
      } else {
        expect(dashboardContainerId).toBe("");
      }
    } catch (err) {
      logger.error(err);
    }
  }, 30000);
});

describe("Fallback to azure devops access token", () => {
  test("Has repo_access_token specified", async () => {
    mockConfig();
    const config = Config();
    const envVars = (await getEnvVars(config)).toString();
    logger.info(
      `spin: ${envVars}, act: ${
        // eslint-disable-next-line @typescript-eslint/no-non-null-assertion
        config.introspection!.azure!.source_repo_access_token
      }`
    );
    const expectedSubstring = "REACT_APP_SOURCE_REPO_ACCESS_TOKEN=test_token";
    expect(envVars.includes(expectedSubstring)).toBeTruthy();
  });

  it("No repo_access_token was specified", async () => {
    mockConfig();
    const config = Config();
    const envVars = (await getEnvVars(config)).toString();
    const expectedSubstring =
      "REACT_APP_SOURCE_REPO_ACCESS_TOKEN=" +
      // eslint-disable-next-line @typescript-eslint/no-non-null-assertion
      config.introspection!.azure!.source_repo_access_token!;
    expect(envVars.includes(expectedSubstring)).toBeTruthy();
  });
});

describe("Extract manifest repository information", () => {
  test("Manifest repository information is successfully extracted", () => {
    (Config as jest.Mock).mockReturnValue({
      azure_devops: {
        manifest_repository:
<<<<<<< HEAD
          "https://dev.azure.com/bhnook/fabrikam/_git/materialized"
      }
=======
          "https://dev.azure.com/bhnook/fabrikam/_git/materialized",
      },
>>>>>>> 75b35841
    });
    const config = Config();
    let manifestInfo = extractManifestRepositoryInformation(config);
    expect(manifestInfo).toBeDefined();
    // eslint-disable-next-line @typescript-eslint/no-non-null-assertion
    expect(manifestInfo!.githubUsername).toBeUndefined();
    // eslint-disable-next-line @typescript-eslint/no-non-null-assertion
    expect(manifestInfo!.manifestRepoName).toBe("materialized");
    // eslint-disable-next-line @typescript-eslint/no-non-null-assertion
    config.azure_devops!["manifest_repository"] =
      "https://github.com/username/manifest";
    manifestInfo = extractManifestRepositoryInformation(config);
    expect(manifestInfo).toBeDefined();
    // eslint-disable-next-line @typescript-eslint/no-non-null-assertion
    expect(manifestInfo!.githubUsername).toBe("username");
    // eslint-disable-next-line @typescript-eslint/no-non-null-assertion
    expect(manifestInfo!.manifestRepoName).toBe("manifest");

    logger.info("Verified that manifest repository extraction works");
  });
});<|MERGE_RESOLUTION|>--- conflicted
+++ resolved
@@ -1,8 +1,4 @@
 /* eslint-disable @typescript-eslint/camelcase */
-<<<<<<< HEAD
-=======
-
->>>>>>> 75b35841
 jest.mock("open");
 import open from "open";
 jest.mock("../../config");
@@ -46,15 +42,9 @@
         key: uuid(),
         partition_key: uuid(),
         source_repo_access_token: "test_token",
-<<<<<<< HEAD
-        table_name: uuid()
-      }
-    }
-=======
         table_name: uuid(),
       },
     },
->>>>>>> 75b35841
   });
 };
 
@@ -221,13 +211,8 @@
     (Config as jest.Mock).mockReturnValue({
       azure_devops: {
         manifest_repository:
-<<<<<<< HEAD
-          "https://dev.azure.com/bhnook/fabrikam/_git/materialized"
-      }
-=======
           "https://dev.azure.com/bhnook/fabrikam/_git/materialized",
       },
->>>>>>> 75b35841
     });
     const config = Config();
     let manifestInfo = extractManifestRepositoryInformation(config);
