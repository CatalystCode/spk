import { Command } from "../command";
<<<<<<< HEAD
import { commandDecorator as createCommandDecorator } from "./create";
import { dashboardCommandDecorator } from "./dashboard";
=======
import { createCommandDecorator } from "./create";
import { commandDecorator as dashboardCommandDecorator } from "./dashboard";
>>>>>>> 5cd3844a
import { commandDecorator as getCommandDecorator } from "./get";
import { onboardCommandDecorator } from "./onboard";
import { validateCommandDecorator } from "./validate";

/**
 * `deployment` command
 */
export const deploymentCommand = Command(
  "deployment",
  "Introspect your deployments",
  [
    getCommandDecorator,
    onboardCommandDecorator,
    validateCommandDecorator,
    dashboardCommandDecorator,
    createCommandDecorator
  ]
);<|MERGE_RESOLUTION|>--- conflicted
+++ resolved
@@ -1,11 +1,6 @@
 import { Command } from "../command";
-<<<<<<< HEAD
 import { commandDecorator as createCommandDecorator } from "./create";
-import { dashboardCommandDecorator } from "./dashboard";
-=======
-import { createCommandDecorator } from "./create";
 import { commandDecorator as dashboardCommandDecorator } from "./dashboard";
->>>>>>> 5cd3844a
 import { commandDecorator as getCommandDecorator } from "./get";
 import { onboardCommandDecorator } from "./onboard";
 import { validateCommandDecorator } from "./validate";
