--- conflicted
+++ resolved
@@ -135,11 +135,7 @@
     commitId?: string,
     service?: string,
     deploymentId?: string
-<<<<<<< HEAD
-  ): Promise<void | Deployment[]> => {
-=======
   ): Promise<Deployment[]> => {
->>>>>>> 78e90822
     return Deployment.getDeploymentsBasedOnFilters(
       config.STORAGE_ACCOUNT_NAME,
       config.STORAGE_ACCOUNT_KEY,
@@ -160,10 +156,7 @@
       } else {
         Helper.printDeployments(deployments, outputFormat);
       }
-<<<<<<< HEAD
-=======
       return deployments;
->>>>>>> 78e90822
     });
   };
 
