import fs from "fs";
import * as fsExtra from "fs-extra";
import path from "path";
import simpleGit from "simple-git/promise";
import { loadConfigurationFromLocalEnv, readYaml } from "../../config";
import { safeGitUrlForLogging } from "../../lib/gitutils";
import { removeDir } from "../../lib/ioUtil";
import { disableVerboseLogging, enableVerboseLogging } from "../../logger";
import { IInfraConfigYaml } from "../../types";
import {
  checkRemoteGitExist,
  createGenerated,
  DefinitionYAMLExistence,
  dirIteration,
  execute,
  generateConfig,
  generateTfvars,
  getParentGeneratedFolder,
  gitCheckout,
  gitClone,
  gitFetchPull,
  retryRemoteValidate,
  validateDefinition,
  validateRemoteSource,
  validateTemplateSources
} from "./generate";
import * as generate from "./generate";
import {
  BACKEND_TFVARS,
  DEFAULT_VAR_VALUE,
  DEFINITION_YAML,
  getSourceFolderNameFromURL,
  SPK_TFVARS,
  spkTemplatesPath,
  VARIABLES_TF
} from "./infra_common";
import * as infraCommon from "./infra_common";

interface IGitTestData {
  source: string;
  sourcePath: string;
  safeLoggingUrl: string;
}

beforeAll(() => {
  enableVerboseLogging();
});

afterAll(() => {
  disableVerboseLogging();
});

beforeEach(() => {
  jest.clearAllMocks();
  jest.restoreAllMocks();
});

afterEach(() => {
  removeDir(
    path.join(
      "src",
      "commands",
      "infra",
      "mocks",
      "discovery-service-generated"
    )
  );
});

//////////////////////////////////////////////////////////////////////////////
//
// --- start git tests
//
//////////////////////////////////////////////////////////////////////////////

const testCheckRemoteGitExist = async (positive: boolean) => {
  const { safeLoggingUrl, source, sourcePath } = await getMockedDataForGitTests(
    positive
  );
  if (positive && !fs.existsSync(sourcePath)) {
    createGenerated(sourcePath);
  }
  if (!positive) {
    removeDir(sourcePath);
  }
  await checkRemoteGitExist(sourcePath, source, safeLoggingUrl);
};

describe("test checkRemoteGitExist function", () => {
  it("postive Test", async () => {
    await testCheckRemoteGitExist(true);
    // no exception thrown
  });
  // cannot do negative test because it will take too long
  // and timeout
  it("negative Test", async done => {
    await expect(testCheckRemoteGitExist(false)).rejects.toThrow();
    done();
  });
});

const testGitFetchPull = async (positive: boolean) => {
  const { safeLoggingUrl, sourcePath } = await getMockedDataForGitTests(
    positive
  );
  if (!positive || fs.existsSync(path.join(sourcePath, ".git"))) {
    await gitFetchPull(sourcePath, safeLoggingUrl);
  }
};

describe("test gitFetchPull function", () => {
  it("postive Test", async () => {
    await testGitFetchPull(true);
    // no exception thrown
  });
  it("negative Test", async () => {
    try {
      await testGitFetchPull(false);
      expect(true).toBe(false);
    } catch (e) {
      expect(e).toBeDefined();
    }
  });
});

const testGitCheckout = async (positive: boolean) => {
  const { sourcePath } = await getMockedDataForGitTests(positive);
  if (!positive || fs.existsSync(path.join(sourcePath, ".git"))) {
    await gitCheckout(sourcePath, "v0.0.1");
  }
};

describe("test gitCheckout function", () => {
  it("postive Test", async () => {
    await testGitCheckout(true);
    // no exception thrown
  });
  it("negative Test", async () => {
    try {
      await testGitCheckout(false);
      expect(true).toBe(false);
    } catch (e) {
      expect(e).toBeDefined();
    }
  });
});

describe("test gitClone function", () => {
  it("postive Test", async () => {
    const git = simpleGit();
    git.clone = async () => {
      return "ok";
    };
    await gitClone(git, "source", "path");
    // no exception thrown
  });
  it("negative Test", async () => {
    const git = simpleGit();
    git.clone = () => {
      throw new Error("Error");
    };

    await expect(gitClone(git, "source", "path")).rejects.toThrow();
  });
});

describe("Validate remote git source", () => {
  test("Validating that a git source is cloned to .spk/templates", async () => {
    jest
      .spyOn(generate, "checkRemoteGitExist")
      .mockReturnValueOnce(Promise.resolve());
    jest.spyOn(generate, "gitFetchPull").mockReturnValueOnce(Promise.resolve());
    jest.spyOn(generate, "gitCheckout").mockReturnValueOnce(Promise.resolve());

    const mockParentPath = "src/commands/infra/mocks/discovery-service";
    const mockProjectPath = "src/commands/infra/mocks/discovery-service/west";
    const sourceConfiguration = validateDefinition(
      mockParentPath,
      mockProjectPath
    );
    const source = validateTemplateSources(
      sourceConfiguration,
      mockParentPath,
      mockProjectPath
    );
    try {
      await validateRemoteSource(source);
      expect(true).toBe(false);
    } catch (err) {
      expect(err).toBeDefined();
    }
  });
});

jest.spyOn(generate, "gitClone").mockReturnValue(Promise.resolve());
jest.spyOn(generate, "createGenerated").mockReturnValue();
jest.spyOn(generate, "checkTfvars").mockReturnValue();
jest.spyOn(generate, "writeTfvarsFile").mockReturnValue();

//////////////////////////////////////////////////////////////////////////////
//
// --- end git tests
//
//////////////////////////////////////////////////////////////////////////////

describe("test getParentGeneratedFolder function", () => {
  it("with output path", () => {
    expect(getParentGeneratedFolder("abc", "output")).toBe(
      path.join("output", "abc-generated")
    );
    expect(getParentGeneratedFolder("abc", path.join("dir", "output"))).toBe(
      path.join("dir", "output", "abc-generated")
    );
  });
  it("without output path", () => {
    expect(getParentGeneratedFolder("abc", "")).toBe(
      path.join("abc-generated")
    );
    expect(getParentGeneratedFolder(path.join("dir", "abc"), "")).toBe(
      path.join("dir", "abc-generated")
    );
  });
});

describe("fetch execute function", () => {
  it("negative time, expected exit code to be 1", async () => {
    const exitFn = jest.fn();
    await execute(
      {
        output: "",
        project: "test"
      },
      exitFn
    );

    expect(exitFn).toBeCalledTimes(1);
    expect(exitFn.mock.calls).toEqual([[1]]);
  });
  it("negative time, simulate error in generateConfig function", async () => {
    jest
      .spyOn(generate, "validateDefinition")
      .mockReturnValueOnce(DefinitionYAMLExistence.PARENT_ONLY);
    jest.spyOn(generate, "validateTemplateSources").mockReturnValueOnce({});
    jest
      .spyOn(generate, "validateRemoteSource")
      .mockReturnValueOnce(Promise.resolve());
    jest
      .spyOn(infraCommon, "getSourceFolderNameFromURL")
      .mockImplementationOnce(() => {
        throw new Error("Fake");
      });
    const exitFn = jest.fn();
    await execute(
      {
        output: "",
        project: "test"
      },
      exitFn
    );

    expect(exitFn).toBeCalledTimes(1);
    expect(exitFn.mock.calls).toEqual([[1]]);
  });
  it("with project value", async () => {
    jest
      .spyOn(generate, "validateDefinition")
      .mockReturnValueOnce(DefinitionYAMLExistence.BOTH_EXIST);
    jest
      .spyOn(generate, "validateRemoteSource")
      .mockReturnValueOnce(Promise.resolve());
    jest.spyOn(generate, "validateTemplateSources").mockReturnValueOnce({});
    jest
      .spyOn(generate, "generateConfig")
      .mockReturnValueOnce(Promise.resolve());

    const exitFn = jest.fn();
    await execute(
      {
        output: "",
        project: "test"
      },
      exitFn
    );

    expect(exitFn).toBeCalledTimes(1);
    expect(exitFn.mock.calls).toEqual([[0]]);
    jest.clearAllMocks();
  });
});

describe("test validateRemoteSource function", () => {
  it("positive test", async () => {
    jest
      .spyOn(infraCommon, "getSourceFolderNameFromURL")
      .mockReturnValueOnce("sourceFolder");
    jest
      .spyOn(generate, "checkRemoteGitExist")
      .mockReturnValueOnce(Promise.resolve());
    jest.spyOn(generate, "gitClone").mockReturnValueOnce(Promise.resolve());
    jest.spyOn(generate, "gitCheckout").mockReturnValueOnce(Promise.resolve());

    await validateRemoteSource({
      source: "source",
      version: "0.1"
    });
  });
  it("positive test: with Error refusing to merge unrelated histories", async () => {
    jest
      .spyOn(infraCommon, "getSourceFolderNameFromURL")
      .mockReturnValueOnce("sourceFolder");
    jest
      .spyOn(generate, "checkRemoteGitExist")
      .mockReturnValueOnce(Promise.resolve());
    jest
      .spyOn(generate, "gitClone")
      .mockReturnValueOnce(
        Promise.reject(new Error("refusing to merge unrelated histories"))
      );
    jest
      .spyOn(generate, "retryRemoteValidate")
      .mockReturnValueOnce(Promise.resolve());

    await validateRemoteSource({
      source: "source",
      version: "0.1"
    });
  });
  it("positive test: with Error Authentication failed", async () => {
    jest
      .spyOn(infraCommon, "getSourceFolderNameFromURL")
      .mockReturnValueOnce("sourceFolder");
    jest
      .spyOn(generate, "checkRemoteGitExist")
      .mockReturnValueOnce(Promise.resolve());
    jest
      .spyOn(generate, "gitClone")
      .mockReturnValueOnce(Promise.reject(new Error("Authentication failed")));
    jest
      .spyOn(generate, "retryRemoteValidate")
      .mockReturnValueOnce(Promise.resolve());

    await validateRemoteSource({
      source: "source",
      version: "0.1"
    });
  });
  it("negative test: with unknown Error", async () => {
    jest
      .spyOn(infraCommon, "getSourceFolderNameFromURL")
      .mockReturnValueOnce("sourceFolder");
    jest
      .spyOn(generate, "checkRemoteGitExist")
      .mockReturnValueOnce(Promise.resolve());
    jest
      .spyOn(generate, "gitClone")
      .mockReturnValueOnce(Promise.reject(new Error("other error")));
    jest
      .spyOn(generate, "retryRemoteValidate")
      .mockReturnValueOnce(Promise.resolve());

    try {
      await validateRemoteSource({
        source: "source",
        version: "0.1"
      });
      expect(true).toBe(false);
    } catch (err) {
      expect(err.message).toBe(
        "Failure error thrown during retry Error: Unable to determine error from supported retry cases other error"
      );
    }
  });
});

describe("test retryRemoteValidate function", () => {
  it("positive test", async () => {
    jest.spyOn(fsExtra, "removeSync").mockReturnValueOnce();
    jest.spyOn(generate, "gitClone").mockReturnValueOnce(Promise.resolve());
    jest.spyOn(generate, "gitFetchPull").mockReturnValueOnce(Promise.resolve());
    jest.spyOn(generate, "gitCheckout").mockReturnValueOnce(Promise.resolve());
    await retryRemoteValidate("source", "sourcePath", "safeLoggingUrl", "0.1");
  });
  it("negative test", async () => {
    jest.spyOn(fsExtra, "removeSync").mockReturnValueOnce();
    jest
      .spyOn(generate, "gitClone")
      .mockReturnValueOnce(Promise.reject(new Error("error")));

    try {
      await retryRemoteValidate(
        "source",
        "sourcePath",
        "safeLoggingUrl",
        "0.1"
      );
      expect(true).toBe(false);
    } catch (err) {
      expect(err).toBeDefined();
    }
  });
});

describe("test generateTfvars function", () => {
  it("undefined as data", () => {
    expect(generateTfvars(undefined)).toEqual([]);
  });
  it("one value as data", () => {
    expect(
      generateTfvars({
        hello: "world"
      })
    ).toEqual(['hello = "world"']);
  });
  it("one key with quote as data", () => {
    expect(
      generateTfvars({
        'h"ello': "world"
      })
    ).toEqual(['h"ello = "world"']);
  });
  it("multiple values as data", () => {
    expect(
      generateTfvars({
        key1: "value1",
        key2: "value2",
        key3: "value3"
      })
    ).toEqual(['key1 = "value1"', 'key2 = "value2"', 'key3 = "value3"']);
  });
});

describe("test dirIteration", () => {
  it("parentObject and leafObject are undefined", () => {
    const result = dirIteration(undefined, undefined);
    expect(result).toEqual({});
  });
  it("parentObject is undefined", () => {
    const leafObject = {
      custerName: "cluster1"
    };
    const result = dirIteration(undefined, leafObject);
    expect(result).toEqual(leafObject);
  });
  it("leafObject is undefined", () => {
    const parentObject = {
      custerName: "cluster1"
    };
    const result = dirIteration(parentObject, undefined);
    expect(result).toEqual(parentObject);
  });
  it("one variable test", () => {
    const parentObject = {
      custerName: "parent"
    };
    const leafObject = {
      custerName: "leaf"
    };
    const result = dirIteration(parentObject, leafObject);
    expect(result).toEqual(leafObject);
  });
  it("one variable test, parentObject without the variable", () => {
    const parentObject = {};
    const leafObject = {
      custerName: "leaf"
    };
    const result = dirIteration(parentObject, leafObject);
    expect(result).toEqual(leafObject);
  });
  it("one variable test, leafObject without the variable", () => {
    const parentObject = {
      custerName: "leaf"
    };
    const leafObject = {};
    const result = dirIteration(parentObject, leafObject);
    expect(result).toEqual(parentObject);
  });
  it("multiple variables test", () => {
    const parentObject = {
      custerName: "parent",
      variable1: "parent1",
      variable2: "parent2"
    };
    const leafObject = {
      custerName: "leaf",
      variable1: "leaf1",
      variable2: "leaf2"
    };
    const result = dirIteration(parentObject, leafObject);
    expect(result).toEqual(leafObject);
  });
  it("multiple variables test, leafObject does not values", () => {
    const parentObject = {
      custerName: "parent",
      variable1: "parent1",
      variable2: "parent2"
    };
    const leafObject = {};
    const result = dirIteration(parentObject, leafObject);
    expect(result).toEqual(parentObject);
  });
  it("multiple variables test, parentObject does not values", () => {
    const parentObject = {};
    const leafObject = {
      custerName: "leaf",
      variable1: "leaf1",
      variable2: "leaf2"
    };
    const result = dirIteration(parentObject, leafObject);
    expect(result).toEqual(leafObject);
  });
  it("multiple variables test, parentObject has more values", () => {
    const parentObject = {
      custerName: "parent",
      variable1: "parent1",
      variable2: "parent2",
      xextra: "xextra"
    };
    const leafObject = {
      custerName: "leaf",
      variable1: "leaf1",
      variable2: "leaf2"
    };
    const result = dirIteration(parentObject, leafObject);
    expect(result).toEqual({
      custerName: "leaf",
      variable1: "leaf1",
      variable2: "leaf2",
      xextra: "xextra"
    });
  });
  it("multiple variables test, leafObject has more values", () => {
    const parentObject = {
      custerName: "parent",
      variable1: "parent1",
      variable2: "parent2"
    };
    const leafObject = {
      custerName: "leaf",
      variable1: "leaf1",
      variable2: "leaf2",
      xextra: "xextra"
    };
    const result = dirIteration(parentObject, leafObject);
    expect(result).toEqual(leafObject);
  });
});

describe("Validate sources in definition.yaml files", () => {
  it("definition.yaml of leaf override parent's variable", async () => {
    const mockParentPath = "src/commands/infra/mocks/discovery-service";
    const mockProjectPath = "src/commands/infra/mocks/discovery-service/west";
    const expectedSourceWest = {
      source: "https://github.com/yradsmikham/spk-source",
      template: "cluster/environments/azure-single-keyvault",
      version: "v0.0.2"
    };
    const outputPath = "";
    const sourceConfiguration = validateDefinition(
      mockParentPath,
      mockProjectPath
    );
    expect(sourceConfiguration).toEqual(DefinitionYAMLExistence.BOTH_EXIST);
    const sourceData = validateTemplateSources(
      sourceConfiguration,
      mockParentPath,
      mockProjectPath
    );
    expect(sourceData).toEqual(expectedSourceWest);
    await generateConfig(
      mockParentPath,
      mockProjectPath,
      sourceConfiguration,
      sourceData,
      outputPath
    );
  });
<<<<<<< HEAD
  test("without parent's definition.yaml", () => {
=======
  it("definition.yaml of leaf and parent configuration are the same", async () => {
    const mockParentPath = "src/commands/infra/mocks/discovery-service";
    const mockProjectPath = mockParentPath;
    const expectedSource = {
      source: "https://github.com/yradsmikham/spk-source",
      template: "cluster/environments/azure-single-keyvault",
      version: "v0.0.1"
    };
    const outputPath = "";
    const sourceConfiguration = validateDefinition(
      mockParentPath,
      mockProjectPath
    );
    expect(sourceConfiguration).toEqual(DefinitionYAMLExistence.BOTH_EXIST);
    const sourceData = validateTemplateSources(
      sourceConfiguration,
      mockParentPath,
      mockProjectPath
    );
    expect(sourceData).toEqual(expectedSource);
    await generateConfig(
      mockParentPath,
      mockProjectPath,
      sourceConfiguration,
      sourceData,
      outputPath
    );
    [
      "acr.tf",
      BACKEND_TFVARS,
      "main.tf",
      "README.md",
      SPK_TFVARS,
      VARIABLES_TF
    ].forEach(f => {
      fs.unlinkSync(path.join(mockParentPath, f));
    });
  });
  test("without parent's definition.yaml", async () => {
>>>>>>> 32e6bb55
    const mockParentPath = "src/commands/infra/mocks/missing-parent-defn";
    const mockProjectPath = "src/commands/infra/mocks/missing-parent-defn/west";
    try {
      validateDefinition(mockParentPath, mockProjectPath);
      expect(true).toBe(false);
    } catch (err) {
      expect(err).toBeDefined();
    }
  });

  test("without project's definition.yaml", async () => {
    const mockParentPath = "src/commands/infra/mocks/discovery-service";
    const mockProjectPath = "src/commands/infra/mocks/discovery-service/east";
    const expectedSourceEast = {
      source: "https://github.com/yradsmikham/spk-source",
      template: "cluster/environments/azure-single-keyvault",
      version: "v0.0.1"
    };
    const outputPath = "";
    const sourceConfiguration = validateDefinition(
      mockParentPath,
      mockProjectPath
    );
    expect(sourceConfiguration).toEqual(DefinitionYAMLExistence.PARENT_ONLY);
    const sourceData = validateTemplateSources(
      sourceConfiguration,
      mockParentPath,
      mockProjectPath
    );
    expect(sourceData).toEqual(expectedSourceEast);
    await generateConfig(
      mockParentPath,
      mockProjectPath,
      sourceConfiguration,
      sourceData,
      outputPath
    );
  });
  test("git source, template and version are missing in project path", async () => {
    const mockParentPath = "src/commands/infra/mocks/discovery-service";
    const mockProjectPath =
      "src/commands/infra/mocks/discovery-service/central";
    const expectedSourceCentral = {
      source: "https://github.com/yradsmikham/spk-source",
      template: "cluster/environments/azure-single-keyvault",
      version: "v0.0.1"
    };
    const outputPath = "";
    const sourceConfiguration = validateDefinition(
      mockParentPath,
      mockProjectPath
    );
    expect(sourceConfiguration).toEqual(DefinitionYAMLExistence.BOTH_EXIST);
    const sourceData = validateTemplateSources(
      sourceConfiguration,
      mockParentPath,
      mockProjectPath
    );
    expect(sourceData).toEqual(expectedSourceCentral);
    await generateConfig(
      mockParentPath,
      mockProjectPath,
      sourceConfiguration,
      sourceData,
      outputPath
    );
  });
  test("without parent's and project's definition.yaml", () => {
    const mockParentPath = "src/commands/infra/mocks";
    try {
      validateDefinition(mockParentPath, mockParentPath);
      expect(true).toBe(false);
    } catch (err) {
      expect(err).toBeDefined();
    }
  });
});

const getMockedDataForGitTests = async (
  positive: boolean
): Promise<IGitTestData> => {
  const mockParentPath = "src/commands/infra/mocks/discovery-service";
  const mockProjectPath = "src/commands/infra/mocks/discovery-service/west";
  const sourceConfiguration = validateDefinition(
    mockParentPath,
    mockProjectPath
  );
  const sourceConfig = validateTemplateSources(
    sourceConfiguration,
    mockParentPath,
    mockProjectPath
  );
  let source = sourceConfig.source!;
  if (!positive) {
    source += "dummy";
  }

  // Converting source name to storable folder name
  const sourceFolder = getSourceFolderNameFromURL(source);
  const sourcePath = path.join(spkTemplatesPath, sourceFolder);
  const safeLoggingUrl = safeGitUrlForLogging(source);

  return {
    safeLoggingUrl,
    source,
    sourcePath
  };
};

describe("Validate replacement of variables between parent and leaf definitions", () => {
  test("Validating that leaf definitions take precedence when generating multi-cluster definitions", () => {
    const mockParentPath = "src/commands/infra/mocks/discovery-service";
    const mockProjectPath = "src/commands/infra/mocks/discovery-service/west";
    const finalArray = [
      'acr_enabled = "true"',
      `address_space = "${DEFAULT_VAR_VALUE}"`,
      `agent_vm_count = "${DEFAULT_VAR_VALUE}"`,
      `agent_vm_size = "${DEFAULT_VAR_VALUE}"`,
      'cluster_name = "discovery-service-west"',
      `dns_prefix = "${DEFAULT_VAR_VALUE}"`,
      `flux_recreate = "${DEFAULT_VAR_VALUE}"`,
      `kubeconfig_recreate = "${DEFAULT_VAR_VALUE}"`,
      'gc_enabled = "true"',
      'gitops_poll_interval = "5m"',
      `gitops_ssh_url = "${DEFAULT_VAR_VALUE}"`,
      'gitops_url_branch = "master"',
      `gitops_ssh_key = "${DEFAULT_VAR_VALUE}"`,
      `gitops_path = "${DEFAULT_VAR_VALUE}"`,
      `keyvault_name = "${DEFAULT_VAR_VALUE}"`,
      `keyvault_resource_group = "${DEFAULT_VAR_VALUE}"`,
      `resource_group_name = "${DEFAULT_VAR_VALUE}"`,
      `ssh_public_key = "${DEFAULT_VAR_VALUE}"`,
      `service_principal_id = "${DEFAULT_VAR_VALUE}"`,
      `service_principal_secret = "${DEFAULT_VAR_VALUE}"`,
      `subnet_prefixes = "${DEFAULT_VAR_VALUE}"`,
      `vnet_name = "${DEFAULT_VAR_VALUE}"`,
      `subnet_name = "${DEFAULT_VAR_VALUE}"`,
      'network_plugin = "azure"',
      'network_policy = "azure"',
      'oms_agent_enabled = "false"',
      'enable_acr = "false"',
      `acr_name = "${DEFAULT_VAR_VALUE}"`
    ];
    const parentData = readYaml<IInfraConfigYaml>(
      path.join(mockParentPath, DEFINITION_YAML)
    );
    const parentInfraConfig: IInfraConfigYaml | undefined = parentData
      ? loadConfigurationFromLocalEnv(parentData)
      : undefined;
    const leafData = readYaml<IInfraConfigYaml>(
      path.join(mockProjectPath, DEFINITION_YAML)
    );
    const leafInfraConfig: IInfraConfigYaml | undefined = leafData
      ? loadConfigurationFromLocalEnv(leafData)
      : undefined;
    const finalDefinition = dirIteration(
      parentInfraConfig ? parentInfraConfig.variables : undefined,
      leafInfraConfig ? leafInfraConfig.variables : undefined
    );
    const combinedSpkTfvarsObject = generateTfvars(finalDefinition);
    expect(combinedSpkTfvarsObject).toStrictEqual(finalArray);
  });
});

describe("Validate spk.tfvars file", () => {
  test("Validating that a spk.tfvars is generated and has appropriate format", () => {
    const mockProjectPath = "src/commands/infra/mocks/discovery-service";
    const data = readYaml<IInfraConfigYaml>(
      path.join(mockProjectPath, DEFINITION_YAML)
    );
    const infraConfig = loadConfigurationFromLocalEnv(data);
    const spkTfvarsObject = generateTfvars(infraConfig.variables);
    expect(spkTfvarsObject).toContain('gitops_poll_interval = "5m"');
  });
});

describe("Validate backend.tfvars file", () => {
  test("Validating that a backend.tfvars is generated and has appropriate format", () => {
    const mockProjectPath = "src/commands/infra/mocks/discovery-service";
    const data = readYaml<IInfraConfigYaml>(
      path.join(mockProjectPath, DEFINITION_YAML)
    );
    const infraConfig = loadConfigurationFromLocalEnv(data);
    const backendTfvarsObject = generateTfvars(infraConfig.backend);
    expect(backendTfvarsObject).toContain(
      'storage_account_name = "storage-account-name"'
    );
  });
});<|MERGE_RESOLUTION|>--- conflicted
+++ resolved
@@ -574,9 +574,6 @@
       outputPath
     );
   });
-<<<<<<< HEAD
-  test("without parent's definition.yaml", () => {
-=======
   it("definition.yaml of leaf and parent configuration are the same", async () => {
     const mockParentPath = "src/commands/infra/mocks/discovery-service";
     const mockProjectPath = mockParentPath;
@@ -615,8 +612,7 @@
       fs.unlinkSync(path.join(mockParentPath, f));
     });
   });
-  test("without parent's definition.yaml", async () => {
->>>>>>> 32e6bb55
+  test("without parent's definition.yaml", () => {
     const mockParentPath = "src/commands/infra/mocks/missing-parent-defn";
     const mockProjectPath = "src/commands/infra/mocks/missing-parent-defn/west";
     try {
