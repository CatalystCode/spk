--- conflicted
+++ resolved
@@ -8,14 +8,8 @@
 } from "../../logger";
 import { IInfraConfigYaml } from "../../types";
 import {
-<<<<<<< HEAD
-  generateSpkTfvars,
+  generateTfvars,
   parseDefinitionYaml,
-=======
-  generateTfvars,
-  parseDefinitionJson,
-  readDefinitionJson,
->>>>>>> f866936a
   validateDefinition,
   validateTemplateSource
 } from "./generate";
@@ -93,16 +87,11 @@
 describe("Validate spk.tfvars file", () => {
   test("Validating that a spk.tfvars is generated and has appropriate format", async () => {
     const mockProjectPath = "src/commands/infra/mocks";
-<<<<<<< HEAD
     const data = readYaml<IInfraConfigYaml>(
       path.join(mockProjectPath, `definition.yaml`)
     );
     const infraConfig = loadConfigurationFromLocalEnv(data);
-    const spkTfvarsObject = await generateSpkTfvars(infraConfig.variables);
-=======
-    const definitionJSON = await readDefinitionJson(mockProjectPath);
-    const spkTfvarsObject = await generateTfvars(definitionJSON.variables);
->>>>>>> f866936a
+    const spkTfvarsObject = await generateTfvars(infraConfig.variables);
     expect(spkTfvarsObject).toContain('gitops_poll_interval = "5m"');
   });
 });
@@ -110,9 +99,12 @@
 describe("Validate backend.tfvars file", () => {
   test("Validating that a backend.tfvars is generated and has appropriate format", async () => {
     const mockProjectPath = "src/commands/infra/mocks";
-    const definitionJSON = await readDefinitionJson(mockProjectPath);
-    const baclendTfvarsObject = await generateTfvars(definitionJSON.backend);
-    expect(baclendTfvarsObject).toContain(
+    const data = readYaml<IInfraConfigYaml>(
+      path.join(mockProjectPath, `definition.yaml`)
+    );
+    const infraConfig = loadConfigurationFromLocalEnv(data);
+    const backendTfvarsObject = await generateTfvars(infraConfig.backend);
+    expect(backendTfvarsObject).toContain(
       'storage_account_name = "storage-account-name"'
     );
   });
