--- conflicted
+++ resolved
@@ -40,103 +40,6 @@
 }
 
 /**
- * Creates "generated" directory if it does not already exists
- *
- * @param projectPath path to the project directory
- */
-export const createGenerated = (projectPath: string): void => {
-  mkdirp.sync(projectPath);
-  logger.info(`Created generated directory: ${projectPath}`);
-};
-
-export const checkRemoteGitExist = async (
-  sourcePath: string,
-  source: string,
-  safeLoggingUrl: string
-): Promise<void> => {
-<<<<<<< HEAD
-  // Checking for git remote
-  if (!fs.existsSync(sourcePath)) {
-    throw buildError(errorStatusCode.GIT_OPS_ERR, {
-      errorKey: "infra-git-source-no-exist",
-      values: [sourcePath],
-    });
-  }
-
-  const result = await simpleGit(sourcePath).listRemote([source]);
-  if (!result) {
-    logger.error(result);
-    throw buildError(errorStatusCode.GIT_OPS_ERR, "infra-err-git-clone-failed");
-=======
-  const parentPath = process.cwd();
-  // if the "--project" argument is not specified, then it is assumed
-  // that the current working directory is the project path.
-  const projectPath = opts.project || parentPath;
-  const outputPath = opts.output || "";
-  try {
-    const definitionConfig = validateDefinition(parentPath, projectPath);
-    const sourceConfig = validateTemplateSources(
-      definitionConfig,
-      parentPath,
-      projectPath
-    );
-    // validateTemplateSources makes sure that
-    // sourceConfig has values for source, template and version
-    await validateRemoteSource(sourceConfig);
-    await generateConfig(
-      parentPath,
-      projectPath,
-      definitionConfig,
-      sourceConfig,
-      outputPath
-    );
-    await exitFn(0);
-  } catch (err) {
-    logError(
-      buildError(errorStatusCode.CMD_EXE_ERR, "infra-generate-cmd-failed", err)
-    );
-    await exitFn(1);
->>>>>>> a5b5a26c
-  }
-
-  logger.info(`Remote source repo: ${safeLoggingUrl} exists.`);
-};
-
-export const gitFetchPull = async (
-  sourcePath: string,
-  safeLoggingUrl: string
-): Promise<void> => {
-  // Make sure we have the latest version of all releases cached locally
-  await simpleGit(sourcePath).fetch("all");
-  await simpleGit(sourcePath).pull("origin", "master");
-  logger.info(`${safeLoggingUrl} already cloned. Performing 'git pull'...`);
-};
-
-export const gitCheckout = async (
-  sourcePath: string,
-  version: string
-): Promise<void> => {
-  // Checkout tagged version
-  logger.info(`Checking out template version: ${version}`);
-  await simpleGit(sourcePath).checkout(version);
-};
-
-/**
- * Performs a 'git clone...'
- *
- * @param source git url to clone
- * @param sourcePath location to clone repo to
- */
-export const gitClone = async (
-  git: simpleGit.SimpleGit,
-  source: string,
-  sourcePath: string
-): Promise<void> => {
-  await git.clone(source, `${sourcePath}`);
-  logger.info(`Cloning source repo to .spk/templates was successful.`);
-};
-
-/**
  * Checks if definition.yaml is present locally to provided project path
  *
  *  @param parentPath Path to the parent definition.yaml file
@@ -231,6 +134,72 @@
     errorKey: "infra-defn-yaml-invalid",
     values: [DEFINITION_YAML, source.template, source.source, source.version],
   });
+};
+
+/**
+ * Creates "generated" directory if it does not already exists
+ *
+ * @param projectPath path to the project directory
+ */
+export const createGenerated = (projectPath: string): void => {
+  mkdirp.sync(projectPath);
+  logger.info(`Created generated directory: ${projectPath}`);
+};
+
+export const gitFetchPull = async (
+  sourcePath: string,
+  safeLoggingUrl: string
+): Promise<void> => {
+  // Make sure we have the latest version of all releases cached locally
+  await simpleGit(sourcePath).fetch("all");
+  await simpleGit(sourcePath).pull("origin", "master");
+  logger.info(`${safeLoggingUrl} already cloned. Performing 'git pull'...`);
+};
+
+export const gitCheckout = async (
+  sourcePath: string,
+  version: string
+): Promise<void> => {
+  // Checkout tagged version
+  logger.info(`Checking out template version: ${version}`);
+  await simpleGit(sourcePath).checkout(version);
+};
+
+/**
+ * Performs a 'git clone...'
+ *
+ * @param source git url to clone
+ * @param sourcePath location to clone repo to
+ */
+export const gitClone = async (
+  git: simpleGit.SimpleGit,
+  source: string,
+  sourcePath: string
+): Promise<void> => {
+  await git.clone(source, `${sourcePath}`);
+  logger.info(`Cloning source repo to .spk/templates was successful.`);
+};
+
+export const checkRemoteGitExist = async (
+  sourcePath: string,
+  source: string,
+  safeLoggingUrl: string
+): Promise<void> => {
+  // Checking for git remote
+  if (!fs.existsSync(sourcePath)) {
+    throw buildError(errorStatusCode.GIT_OPS_ERR, {
+      errorKey: "infra-git-source-no-exist",
+      values: [sourcePath],
+    });
+  }
+
+  const result = await simpleGit(sourcePath).listRemote([source]);
+  if (!result) {
+    logger.error(result);
+    throw buildError(errorStatusCode.GIT_OPS_ERR, "infra-err-git-clone-failed");
+  }
+
+  logger.info(`Remote source repo: ${safeLoggingUrl} exists.`);
 };
 
 /**
@@ -628,8 +597,9 @@
     );
     await exitFn(0);
   } catch (err) {
-    logger.error("Error occurred while generating project deployment files");
-    logger.error(err);
+    logError(
+      buildError(errorStatusCode.CMD_EXE_ERR, "infra-generate-cmd-failed", err)
+    );
     await exitFn(1);
   }
 };
