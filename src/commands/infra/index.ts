--- conflicted
+++ resolved
@@ -1,18 +1,10 @@
 import { Command } from "../command";
 import { createCommandDecorator } from "./create";
-<<<<<<< HEAD
-import { initCommand } from "./init";
 import { scaffoldCommandDecorator } from "./scaffold";
-=======
 import { infraValidateCommand } from "./vaildate";
->>>>>>> 6b08f322
 
 export const infraCommand = Command(
   "infra",
   "Deploy and modify your Bedrock infrastructure.",
-<<<<<<< HEAD
-  [initCommand, createCommandDecorator, scaffoldCommandDecorator]
-=======
-  [infraValidateCommand, createCommandDecorator]
->>>>>>> 6b08f322
+  [infraValidateCommand, createCommandDecorator, scaffoldCommandDecorator]
 );