--- conflicted
+++ resolved
@@ -11,12 +11,8 @@
   BUILD_SCRIPT_URL,
   RENDER_HLD_PIPELINE_FILENAME
 } from "../../lib/constants";
-<<<<<<< HEAD
 import { IAzureDevOpsOpts } from "../../lib/git";
-import { getRepositoryName } from "../../lib/gitutils";
-=======
 import { getRepositoryName, isGitHubUrl } from "../../lib/gitutils";
->>>>>>> 3ac4b8fa
 import {
   createPipelineForDefinition,
   definitionForAzureRepoPipeline,
