/* eslint-disable @typescript-eslint/camelcase */
import { IBuildApi } from "azure-devops-node-api/BuildApi";
import {
  BuildDefinition,
  BuildDefinitionVariable,
} from "azure-devops-node-api/interfaces/BuildInterfaces";
import commander from "commander";
import { Config } from "../../config";
<<<<<<< HEAD
import { repositoryHasFile } from "../../lib/azdoClient";
import {
  build as buildCmd,
  exit as exitCmd,
  getOption as getCmdOption,
} from "../../lib/commandBuilder";
=======
import { validateRepository } from "../../lib/azdoClient";
import { build as buildCmd, exit as exitCmd } from "../../lib/commandBuilder";
>>>>>>> ea8a6569
import {
  BUILD_SCRIPT_URL,
  RENDER_HLD_PIPELINE_FILENAME,
} from "../../lib/constants";
import { AzureDevOpsOpts } from "../../lib/git";
import { getRepositoryName, isGitHubUrl } from "../../lib/gitutils";
import {
  createPipelineForDefinition,
  definitionForAzureRepoPipeline,
  getBuildApiClient,
  IAzureRepoPipelineConfig,
  queueBuild,
} from "../../lib/pipelines/pipelines";
import { logger } from "../../logger";
import decorator from "./pipeline.decorator.json";
import {
  hasValue,
  validateOrgNameThrowable,
  validateProjectNameThrowable,
} from "../../lib/validator";

export interface CommandOptions {
  pipelineName: string;
  personalAccessToken: string;
  orgName: string;
  hldName: string;
  hldUrl: string;
  manifestUrl: string;
  devopsProject: string;
  buildScriptUrl: string;
  yamlFileBranch: string;
}

export const emptyStringIfUndefined = (val: string | undefined): string => {
  return val ? val : "";
};

const validateRepos = (hldRepoUrl: string, manifestRepoUrl: string): void => {
  const hldGitUrlType = isGitHubUrl(hldRepoUrl);
  const manifestGitUrlType = isGitHubUrl(manifestRepoUrl);
  if (hldGitUrlType || manifestGitUrlType) {
    throw Error(`GitHub repos are not supported`);
  }
};

export const populateValues = (opts: CommandOptions): CommandOptions => {
  // NOTE: all the values in opts are defaulted to ""

  // exception will be thrown if spk's config.yaml is missing
  const { azure_devops } = Config();

  opts.hldUrl =
    opts.hldUrl || emptyStringIfUndefined(azure_devops?.hld_repository);

  opts.manifestUrl =
    opts.manifestUrl ||
    emptyStringIfUndefined(azure_devops?.manifest_repository);

  opts.hldName = getRepositoryName(opts.hldUrl);

  opts.orgName = opts.orgName || emptyStringIfUndefined(azure_devops?.org);

  if (hasValue(opts.orgName)) {
    validateOrgNameThrowable(opts.orgName);
  } else {
    throw Error(
      // eslint-disable-next-line @typescript-eslint/no-non-null-assertion
      `value for ${getCmdOption(decorator, "org-name")!.arg} is missing`
    );
  }

  opts.personalAccessToken =
    opts.personalAccessToken ||
    emptyStringIfUndefined(azure_devops?.access_token);

  opts.devopsProject =
    opts.devopsProject || emptyStringIfUndefined(azure_devops?.project);

  if (hasValue(opts.devopsProject)) {
    validateProjectNameThrowable(opts.devopsProject);
  } else {
    throw Error(
      // eslint-disable-next-line @typescript-eslint/no-non-null-assertion
      `value for ${getCmdOption(decorator, "devops-project")!.arg} is missing`
    );
  }

  opts.pipelineName =
    opts.hldName + "-to-" + getRepositoryName(opts.manifestUrl);

  opts.buildScriptUrl = opts.buildScriptUrl || BUILD_SCRIPT_URL;

  validateRepos(opts.hldUrl, opts.manifestUrl);

  logger.debug(`orgName: ${opts.orgName}`);
  logger.debug(`personalAccessToken: XXXXXXXXXXXXXXXXX`);
  logger.debug(`devopsProject: ${opts.devopsProject}`);
  logger.debug(`pipelineName: ${opts.pipelineName}`);
  logger.debug(`manifestUrl: ${opts.manifestUrl}`);
  logger.debug(`hldName: ${opts.hldName}`);
  logger.debug(`hldUrl: ${opts.hldUrl}`);
  logger.debug(`buildScriptUrl: ${opts.buildScriptUrl}`);
  return opts;
};

/**
 * Builds and returns variables required for the HLD to Manifest pipeline.
 * @param accessToken Access token with access to the manifest repository.
 * @param buildScriptUrl Build Script URL
 * @param manifestRepoUrl URL to the materialized manifest repository.
 * @returns Object containing the necessary run-time variables for the HLD to Manifest pipeline.
 */
export const requiredPipelineVariables = (
  accessToken: string,
  buildScriptUrl: string,
  manifestRepoUrl: string
): { [key: string]: BuildDefinitionVariable } => {
  return {
    BUILD_SCRIPT_URL: {
      allowOverride: true,
      isSecret: false,
      value: buildScriptUrl,
    },
    MANIFEST_REPO: {
      allowOverride: true,
      isSecret: false,
      value: manifestRepoUrl,
    },
    PAT: {
      allowOverride: true,
      isSecret: true,
      value: accessToken,
    },
  };
};

/**
 * Install a HLD to Manifest pipeline. The Azure Pipelines yaml should
 * be merged into the HLD repository before this function is to be invoked.
 *
 * @param values Values for command Options
 */
export const installHldToManifestPipeline = async (
  values: CommandOptions
): Promise<void> => {
  let builtDefinition;

  const devopsClient = await getBuildApiClient(
    values.orgName,
    values.personalAccessToken
  );
  logger.info("Fetched DevOps Client");

  const definition = definitionForAzureRepoPipeline({
    branchFilters: ["master"],
    maximumConcurrentBuilds: 1,
    pipelineName: values.pipelineName,
    repositoryName: values.hldName,
    repositoryUrl: values.hldUrl,
    variables: requiredPipelineVariables(
      values.personalAccessToken,
      values.buildScriptUrl,
      values.manifestUrl
    ),
    yamlFileBranch: values.yamlFileBranch,
    yamlFilePath: RENDER_HLD_PIPELINE_FILENAME,
  } as IAzureRepoPipelineConfig);

  logger.info(
    `Attempting to create new pipeline: ${values.pipelineName} defined in repository:${values.hldUrl}, branch: ${values.yamlFileBranch}, filePath: ${RENDER_HLD_PIPELINE_FILENAME}`
  );

  try {
    builtDefinition = await createPipelineForDefinition(
      devopsClient as IBuildApi,
      values.devopsProject,
      definition
    );
  } catch (err) {
    logger.error(
      `Error occurred during pipeline creation for ${values.pipelineName}`
    );
    throw err; // caller will catch and exit
  }

  logger.info(`Created pipeline for ${values.pipelineName}`);
  logger.info(`Pipeline ID: ${(builtDefinition as BuildDefinition).id}`);

  try {
    await queueBuild(
      devopsClient as IBuildApi,
      values.devopsProject,
      builtDefinition.id as number
    );
  } catch (err) {
    logger.error(
      `Error occurred when queueing build for ${values.pipelineName}`
    );
    throw err; // caller will catch and exit
  }
};

export const execute = async (
  opts: CommandOptions,
  exitFn: (status: number) => Promise<void>
): Promise<void> => {
  try {
    populateValues(opts);
    const accessOpts: AzureDevOpsOpts = {
      orgName: opts.orgName,
      personalAccessToken: opts.personalAccessToken,
      project: opts.devopsProject,
    };

    // By default the version descriptor is for the master branch
    await validateRepository(
      opts.devopsProject,
      RENDER_HLD_PIPELINE_FILENAME,
      opts.yamlFileBranch ? opts.yamlFileBranch : "master",
      opts.hldName,
      accessOpts
    );
    await installHldToManifestPipeline(opts);
    await exitFn(0);
  } catch (err) {
    logger.error(
      `Error occurred installing pipeline for HLD to Manifest pipeline`
    );
    logger.error(err);
    await exitFn(1);
  }
};

export const commandDecorator = (command: commander.Command): void => {
  buildCmd(command, decorator).action(async (opts: CommandOptions) => {
    await execute(opts, async (status: number) => {
      await exitCmd(logger, process.exit, status);
    });
  });
};<|MERGE_RESOLUTION|>--- conflicted
+++ resolved
@@ -6,17 +6,12 @@
 } from "azure-devops-node-api/interfaces/BuildInterfaces";
 import commander from "commander";
 import { Config } from "../../config";
-<<<<<<< HEAD
-import { repositoryHasFile } from "../../lib/azdoClient";
+import { validateRepository } from "../../lib/azdoClient";
 import {
   build as buildCmd,
   exit as exitCmd,
   getOption as getCmdOption,
 } from "../../lib/commandBuilder";
-=======
-import { validateRepository } from "../../lib/azdoClient";
-import { build as buildCmd, exit as exitCmd } from "../../lib/commandBuilder";
->>>>>>> ea8a6569
 import {
   BUILD_SCRIPT_URL,
   RENDER_HLD_PIPELINE_FILENAME,
