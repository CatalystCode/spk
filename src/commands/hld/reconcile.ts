--- conflicted
+++ resolved
@@ -154,8 +154,6 @@
     const serviceName =
       serviceConfig.displayName || path.basename(serviceRelPath);
 
-<<<<<<< HEAD
-=======
     // No name, cannot generate proper routes and middlewares
     if (serviceName === "." || !serviceName) {
       logger.warn(
@@ -166,16 +164,11 @@
 
     logger.info(`Reconciling service: ${serviceName}`);
 
->>>>>>> b0b939f9
     // Utilizes fab add, which is idempotent.
     await dependencies.createServiceComponent(
       dependencies.exec,
       absRepositoryInHldPath,
-<<<<<<< HEAD
-      pathBase
-=======
       serviceName
->>>>>>> b0b939f9
     );
 
     // No rings
@@ -184,11 +177,7 @@
     }
 
     // Create ring components.
-<<<<<<< HEAD
-    const svcPathInHld = path.join(absRepositoryInHldPath, pathBase);
-=======
     const svcPathInHld = path.join(absRepositoryInHldPath, serviceName);
->>>>>>> b0b939f9
 
     // Will only loop over _existing_ rings in bedrock.yaml - does not cover the deletion case, ie: i remove a ring from bedrock.yaml
     for (const ring of Object.keys(managedRings)) {
@@ -284,15 +273,6 @@
     staticComponentPathInRing,
     "ingress-route.yaml"
   );
-<<<<<<< HEAD
-  // TODO: figure out a way to grab the port from _somewhere_; store in bedrock.yaml?
-  const ingressRoute = TraefikIngressRoute(serviceName, ring, 8000, {
-    middlewares: [
-      middlewares.metadata.name,
-      ...(serviceConfig.middlewares ?? [])
-    ]
-  });
-=======
   const ingressRoute = TraefikIngressRoute(
     serviceName,
     ring,
@@ -304,7 +284,6 @@
       ]
     }
   );
->>>>>>> b0b939f9
 
   const routeYaml = yaml.safeDump(ingressRoute, {
     lineWidth: Number.MAX_SAFE_INTEGER
@@ -356,20 +335,12 @@
 export const createServiceComponent = async (
   execCmd: (commandToRun: string) => Promise<void>,
   absRepositoryInHldPath: string,
-<<<<<<< HEAD
-  pathBase: string
-=======
   serviceName: string
->>>>>>> b0b939f9
 ) => {
   // Fab add is idempotent.
   // mkdir -p does not fail if ${pathBase} does not exist.
   await execCmd(
-<<<<<<< HEAD
-    `cd ${absRepositoryInHldPath} && mkdir -p ${pathBase} config && fab add ${pathBase} --path ./${pathBase} --method local --type component && touch ./config/common.yaml`
-=======
     `cd ${absRepositoryInHldPath} && mkdir -p ${serviceName} config && fab add ${serviceName} --path ./${serviceName} --method local --type component && touch ./config/common.yaml`
->>>>>>> b0b939f9
   );
 };
 
