<<<<<<< HEAD
import { IBuildApi } from "azure-devops-node-api/BuildApi";
import { IGitApi } from "azure-devops-node-api/GitApi";
=======
/* eslint-disable @typescript-eslint/no-non-null-assertion */
/* eslint-disable @typescript-eslint/camelcase */
>>>>>>> b0b37bcc
import commander from "commander";
import fs from "fs";
import yaml from "js-yaml";
import { defaultConfigFile } from "../config";
import { getBuildApi, getWebApi } from "../lib/azdoClient";
import { create as createACR } from "../lib/azure/containerRegistryService";
import { create as createResourceGroup } from "../lib/azure/resourceService";
import { build as buildCmd, exit as exitCmd } from "../lib/commandBuilder";
import {
  ACR,
  RequestContext,
  RESOURCE_GROUP,
  RESOURCE_GROUP_LOCATION,
  WORKSPACE
} from "../lib/setup/constants";
import { createDirectory } from "../lib/setup/fsUtil";
import { getGitApi } from "../lib/setup/gitService";
import {
  createBuildPipeline,
  createHLDtoManifestPipeline,
  createLifecyclePipeline
} from "../lib/setup/pipelineService";
import { createProjectIfNotExist } from "../lib/setup/projectService";
import {
  getAnswerFromFile,
  prompt,
  promptForApprovingHLDPullRequest
} from "../lib/setup/prompt";
import {
  appRepo,
  helmRepo,
  hldRepo,
  manifestRepo
} from "../lib/setup/scaffold";
import { create as createSetupLog } from "../lib/setup/setupLog";
import { logger } from "../logger";
import decorator from "./setup.decorator.json";

interface CommandOptions {
  file: string | undefined;
}

interface APIError {
  message: string;
  statusCode: number;
}

/**
 * Creates SPK config file under `user-home/.spk` folder
 *
 * @param answers Answers provided to the commander
 */
export const createSPKConfig = (rc: RequestContext): void => {
  const data = rc.toCreateAppRepo
    ? {
        azure_devops: {
          access_token: rc.accessToken,
          org: rc.orgName,
          project: rc.projectName
        },
        introspection: {
          azure: {
            service_principal_id: rc.servicePrincipalId,
            service_principal_secret: rc.servicePrincipalPassword,
            subscription_id: rc.subscriptionId,
            tenant_id: rc.servicePrincipalTenantId
          }
        }
      }
    : {
        azure_devops: {
          access_token: rc.accessToken,
          org: rc.orgName,
          project: rc.projectName
        }
      };
  fs.writeFileSync(defaultConfigFile(), yaml.safeDump(data));
};

export const getErrorMessage = (
  rc: RequestContext | undefined,
  err: Error | APIError
): string => {
  if (rc) {
    if (err.message && err.message.indexOf("VS402392") !== -1) {
      return `Project, ${
        rc!.projectName
      } might have been deleted less than 28 days ago. Choose a different project name.`;
    }
    if (!(err instanceof Error) && err.statusCode && err.statusCode === 401) {
      return `Authentication Failed. Make sure that the organization name and access token are correct; or your access token may have expired.`;
    }
  }
  return err.toString();
};

<<<<<<< HEAD
export const createAppRepoTasks = async (
  gitAPI: IGitApi,
  buildAPI: IBuildApi,
  rc: IRequestContext
) => {
=======
export const createAppRepoTasks = async (rc: RequestContext): Promise<void> => {
>>>>>>> b0b37bcc
  if (rc.toCreateAppRepo) {
    rc.createdResourceGroup = await createResourceGroup(
      rc.servicePrincipalId!,
      rc.servicePrincipalPassword!,
      rc.servicePrincipalTenantId!,
      rc.subscriptionId!,
      RESOURCE_GROUP,
      RESOURCE_GROUP_LOCATION
    );
    rc.createdACR = await createACR(
      rc.servicePrincipalId!,
      rc.servicePrincipalPassword!,
      rc.servicePrincipalTenantId!,
      rc.subscriptionId!,
      RESOURCE_GROUP,
      ACR,
      RESOURCE_GROUP_LOCATION
    );
    await helmRepo(gitAPI, rc);
    await appRepo(gitAPI, rc);
    await createLifecyclePipeline(buildAPI, rc);
    const approved = await promptForApprovingHLDPullRequest(rc);

    if (approved) {
      await createBuildPipeline(buildAPI, rc);
    } else {
      logger.warning("HLD Pull Request is not approved.");
    }
  }
};

/**
 * Executes the command, can all exit function with 0 or 1
 * when command completed successfully or failed respectively.
 *
 * @param opts option value from commander
 * @param exitFn exit function
 */
export const execute = async (
  opts: CommandOptions,
  exitFn: (status: number) => Promise<void>
): Promise<void> => {
  // tslint:disable-next-line: no-unnecessary-initializer
  let requestContext: RequestContext | undefined = undefined;

  try {
    requestContext = opts.file ? getAnswerFromFile(opts.file) : await prompt();
    createDirectory(WORKSPACE, true);
    createSPKConfig(requestContext);

    const webAPI = await getWebApi();
    const coreAPI = await webAPI.getCoreApi();
    const gitAPI = await getGitApi(webAPI);
    const buildAPI = await getBuildApi();

    await createProjectIfNotExist(coreAPI, requestContext);
    await hldRepo(gitAPI, requestContext);
    await manifestRepo(gitAPI, requestContext);
    await createHLDtoManifestPipeline(buildAPI, requestContext);
    await createAppRepoTasks(gitAPI, buildAPI, requestContext);

    createSetupLog(requestContext);
    await exitFn(0);
  } catch (err) {
    const msg = getErrorMessage(requestContext, err);

    // requestContext will not be created if input validation failed
    if (requestContext) {
      requestContext.error = msg;
    }
    createSetupLog(requestContext!);

    logger.error(msg);
    await exitFn(1);
  }
};

/**
 * Adds the init command to the commander command object
 * @param command Commander command object to decorate
 */
export const commandDecorator = (command: commander.Command): void => {
  buildCmd(command, decorator).action(async (opts: CommandOptions) => {
    await execute(opts, async (status: number) => {
      await exitCmd(logger, process.exit, status);
    });
  });
};<|MERGE_RESOLUTION|>--- conflicted
+++ resolved
@@ -1,10 +1,7 @@
-<<<<<<< HEAD
 import { IBuildApi } from "azure-devops-node-api/BuildApi";
 import { IGitApi } from "azure-devops-node-api/GitApi";
-=======
 /* eslint-disable @typescript-eslint/no-non-null-assertion */
 /* eslint-disable @typescript-eslint/camelcase */
->>>>>>> b0b37bcc
 import commander from "commander";
 import fs from "fs";
 import yaml from "js-yaml";
@@ -101,15 +98,11 @@
   return err.toString();
 };
 
-<<<<<<< HEAD
 export const createAppRepoTasks = async (
   gitAPI: IGitApi,
   buildAPI: IBuildApi,
-  rc: IRequestContext
-) => {
-=======
-export const createAppRepoTasks = async (rc: RequestContext): Promise<void> => {
->>>>>>> b0b37bcc
+  rc: RequestContext
+): Promise<void> => {
   if (rc.toCreateAppRepo) {
     rc.createdResourceGroup = await createResourceGroup(
       rc.servicePrincipalId!,
@@ -157,21 +150,22 @@
 
   try {
     requestContext = opts.file ? getAnswerFromFile(opts.file) : await prompt();
+    const rc = requestContext!;
     createDirectory(WORKSPACE, true);
-    createSPKConfig(requestContext);
+    createSPKConfig(rc);
 
     const webAPI = await getWebApi();
     const coreAPI = await webAPI.getCoreApi();
     const gitAPI = await getGitApi(webAPI);
     const buildAPI = await getBuildApi();
 
-    await createProjectIfNotExist(coreAPI, requestContext);
-    await hldRepo(gitAPI, requestContext);
-    await manifestRepo(gitAPI, requestContext);
-    await createHLDtoManifestPipeline(buildAPI, requestContext);
-    await createAppRepoTasks(gitAPI, buildAPI, requestContext);
+    await createProjectIfNotExist(coreAPI, rc);
+    await hldRepo(gitAPI, rc);
+    await manifestRepo(gitAPI, rc);
+    await createHLDtoManifestPipeline(buildAPI, rc);
+    await createAppRepoTasks(gitAPI, buildAPI, rc);
 
-    createSetupLog(requestContext);
+    createSetupLog(rc);
     await exitFn(0);
   } catch (err) {
     const msg = getErrorMessage(requestContext, err);
