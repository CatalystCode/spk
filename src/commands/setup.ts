--- conflicted
+++ resolved
@@ -26,6 +26,7 @@
 import { create as createSetupLog } from "../lib/setup/setupLog";
 import { logger } from "../logger";
 import decorator from "./setup.decorator.json";
+import { IGitApi } from "azure-devops-node-api/GitApi";
 
 interface CommandOptions {
   file: string | undefined;
@@ -44,23 +45,23 @@
 export const createSPKConfig = (rc: RequestContext): void => {
   const data = rc.toCreateAppRepo
     ? {
-        "azure_devops": {
-          "access_token": rc.accessToken,
+        azure_devops: {
+          access_token: rc.accessToken,
           org: rc.orgName,
           project: rc.projectName
         },
         introspection: {
           azure: {
-            "service_principal_id": rc.servicePrincipalId,
-            "service_principal_secret": rc.servicePrincipalPassword,
-            "subscription_id": rc.subscriptionId,
-            "tenant_id": rc.servicePrincipalTenantId
+            service_principal_id: rc.servicePrincipalId,
+            service_principal_secret: rc.servicePrincipalPassword,
+            subscription_id: rc.subscriptionId,
+            tenant_id: rc.servicePrincipalTenantId
           }
         }
       }
     : {
-        "azure_devops": {
-          "access_token": rc.accessToken,
+        azure_devops: {
+          access_token: rc.accessToken,
           org: rc.orgName,
           project: rc.projectName
         }
@@ -83,25 +84,37 @@
   return err.toString();
 };
 
-export const createAppRepoTasks = async (rc: RequestContext): Promise<void> => {
-  if (rc.toCreateAppRepo) {
+export const createAppRepoTasks = async (
+  gitAPI: IGitApi,
+  rc: RequestContext
+): Promise<void> => {
+  if (
+    rc.toCreateAppRepo &&
+    rc.servicePrincipalId &&
+    rc.servicePrincipalPassword &&
+    rc.servicePrincipalTenantId &&
+    rc.subscriptionId &&
+    rc.acrName
+  ) {
     rc.createdResourceGroup = await createResourceGroup(
-      rc.servicePrincipalId!,
-      rc.servicePrincipalPassword!,
-      rc.servicePrincipalTenantId!,
-      rc.subscriptionId!,
+      rc.servicePrincipalId,
+      rc.servicePrincipalPassword,
+      rc.servicePrincipalTenantId,
+      rc.subscriptionId,
       RESOURCE_GROUP,
       RESOURCE_GROUP_LOCATION
     );
     rc.createdACR = await createACR(
-      rc.servicePrincipalId!,
-      rc.servicePrincipalPassword!,
-      rc.servicePrincipalTenantId!,
-      rc.subscriptionId!,
+      rc.servicePrincipalId,
+      rc.servicePrincipalPassword,
+      rc.servicePrincipalTenantId,
+      rc.subscriptionId,
       RESOURCE_GROUP,
-      rc.acrName!,
+      rc.acrName,
       RESOURCE_GROUP_LOCATION
     );
+    await helmRepo(gitAPI, rc);
+    await appRepo(gitAPI, rc);
   }
 };
 
@@ -132,38 +145,7 @@
     await hldRepo(gitAPI, requestContext);
     await manifestRepo(gitAPI, requestContext);
     await createHLDtoManifestPipeline(buildAPI, requestContext);
-<<<<<<< HEAD
-    await createAppRepoTasks(requestContext);
-    await helmRepo(gitAPI, requestContext);
-    await appRepo(gitAPI, requestContext);
-=======
-
-    if (
-      requestContext.toCreateAppRepo &&
-      requestContext.servicePrincipalId &&
-      requestContext.servicePrincipalPassword &&
-      requestContext.servicePrincipalTenantId &&
-      requestContext.subscriptionId
-    ) {
-      requestContext.createdResourceGroup = await createResourceGroup(
-        requestContext.servicePrincipalId,
-        requestContext.servicePrincipalPassword,
-        requestContext.servicePrincipalTenantId,
-        requestContext.subscriptionId,
-        RESOURCE_GROUP,
-        RESOURCE_GROUP_LOCATION
-      );
-      requestContext.createdACR = await createACR(
-        requestContext.servicePrincipalId,
-        requestContext.servicePrincipalPassword,
-        requestContext.servicePrincipalTenantId,
-        requestContext.subscriptionId,
-        RESOURCE_GROUP,
-        ACR,
-        RESOURCE_GROUP_LOCATION
-      );
-    }
->>>>>>> 698ef7b5
+    await createAppRepoTasks(gitAPI, requestContext);
 
     createSetupLog(requestContext);
     await exitFn(0);
