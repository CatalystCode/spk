--- conflicted
+++ resolved
@@ -1,9 +1,6 @@
-<<<<<<< HEAD
+/* eslint-disable @typescript-eslint/camelcase */
 import { IBuildApi } from "azure-devops-node-api/BuildApi";
 import { IGitApi } from "azure-devops-node-api/GitApi";
-=======
-/* eslint-disable @typescript-eslint/camelcase */
->>>>>>> c9fb80f7
 import commander from "commander";
 import fs from "fs";
 import yaml from "js-yaml";
