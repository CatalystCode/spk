# HLD - High Level Definition

Initialize a Bedrock HLD (High Level Definition) repository and deploy pipelines
to materalize manifests.

Usage:

```
spk hld [command] [options]
```

Commands:

- [HLD - High Level Definition](#hld---high-level-definition)
  - [Requirements](#requirements)
  - [Commands](#commands)
    - [init](#init)
    - [install-manifest-pipeline](#install-manifest-pipeline)
    - [reconcile](#reconcile)

Global options:

```
  -v, --verbose        Enable verbose logging
  -h, --help           Usage information
```

## Requirements

There are a few base assumptions that `spk` makes, as this will affect the set
up of pipelines:

1. Both HLD and manifest repositories are within a single Azure DevOps project.
2. The access token being utilized via `spk` has access to both repositories.
   - [Documentation on how to create a Personal Access Token](https://docs.microsoft.com/en-us/azure/devops/organizations/accounts/use-personal-access-tokens-to-authenticate?view=azure-devops)

Configure SPK using the configuration provided in your `.spk-config` file. The
configuration section under `azure_devops` _must_ be provided for SPK to
properly configure pipelines in your Azure DevOps organization.

An example configuration is as follows:

```
azure_devops:
  access_token: "hpe3a9oiswgcodtfdpzfiek3saxbrh5if1fp673xihgc5ap467a" # This is your Personal Access Token with permission to modify and access this private repo. Leave this empty if project is public
  hld_repository: "https://dev.azure.com/bhnook/fabrikam/_git/hld" # Repository URL for your Bedrock HLDs
  manifest_repository: "https://dev.azure.com/bhnook/fabrikam/_git/materialized" # Repository URL that is configured for flux. This holds the kubernetes manifests that is generated by fabrikate.
  org: "epicstuff" # Your AzDo Org
  project: "fabrikam" # Your AzDo project
```

## Commands

### init

Initialize the HLD repository by creating the pipeline
`manifest-generation.yaml` file, and the default `component.yaml` for
[fabrikate](https://github.com/microsoft/fabrikate) to consume, if each does not
already exist.

```
Usage: hld init|i [options]

Initialize High Level Definition repository. Add manifest-generation.yaml file to working directory/repository if it does not already exist.

Options:
  --git-push                                          SPK CLI will try to commit and push these changes to a new origin/branch. (default: false)
  --default-component-git <component-repository-url>  The default hld repository's component's git repository url. (default: "https://github.com/microsoft/fabrikate-definitions.git")
  --default-component-name <component-name>           The default hld repository's component's name. (default: "traefik2")
  --default-component-path <component-path>           The default hld repository's component's path. (default: "definitions/traefik2")
  -h, --help                                          output usage information

```

The created `component.yaml` will be populated with a traefik2 definition by
default:

```
name: default-component
subcomponents:
  - name: traefik2
    method: git
    source: 'https://github.com/microsoft/fabrikate-definitions.git'
    path: definitions/traefik2
```

However, you can set a another fabrikate definition to be added instead via the
`--default-component-*` flags.

### install-manifest-pipeline

After merging the azure-pipelines yaml file generated by the init step above
into the `master` branch, run the following command to install the HLD to
Manifest pipeline. This pipeline will be triggered on commits to master and
invoke "manifest generation"
[(via fabrikate)](https://github.com/microsoft/fabrikate), rendering helm charts
and configuration into Kubernetes yaml.

```
Usage: hld install-manifest-pipeline|p [options]

Install the manifest generation pipeline to your Azure DevOps instance. Default values are set in spk-config.yaml and can be loaded via spk init or overriden via option flags.

Options:
<<<<<<< HEAD
  -n, --pipeline-name <pipeline-name>                  Name of the pipeline to be created
  -p, --personal-access-token <personal-access-token>  Personal Access Token
  -o, --org-name <org-name>                            Organization Name for Azure DevOps
  -u, --hld-url <hld-url>                              HLD Repository URL
  -m, --manifest-url <manifest-url>                    Manifest Repository URL
  -d, --devops-project <devops-project>                Azure DevOps Project
  -b, --build-script-url <build-script-url>            Build Script URL. By default it is 'https://raw.githubusercontent.com/Microsoft/bedrock/master/gitops/azure-devops/build.sh'.
=======
  -n, --pipeline-name <pipeline-name>                  Name of the pipeline to be created (default: "")
  -p, --personal-access-token <personal-access-token>  Personal Access Token (default: "")
  -o, --org-name <org-name>                            Organization Name for Azure DevOps (default: "")
  -r, --hld-name <hld-name>                            HLD Repository Name in Azure DevOps (default: "")
  -u, --hld-url <hld-url>                              HLD Repository URL (default: "")
  -m, --manifest-url <manifest-url>                    Manifest Repository URL (default: "")
  -d, --devops-project <devops-project>                Azure DevOps Project (default: "")
  -b, --build-script-url <build-script-url>            Build Script URL. By default it is 'https://raw.githubusercontent.com/Microsoft/bedrock/master/gitops/azure-devops/build.sh'. (default: "https://raw.githubusercontent.com/Microsoft/bedrock/master/gitops/azure-devops/build.sh")
  --yaml-file-branch <yaml-file-branch>                The git branch where the pipeline definition yaml file is located. (default: "master")
>>>>>>> abae4eac
  -h, --help                                           output usage information
```

### reconcile

The reconcile feature scaffolds a HLD with the services in the `bedrock.yaml`
file at the root level of the application repository. Recall that in a
mono-repo, `spk service create` will add an entry into the `bedrock.yaml`
corresponding to all tracked services. When the service has been merged into
`master` of the application repository, a pipeline (see `hld-lifecycle.yaml`,
created by `spk project init`) runs `spk hld reconcile` to add any _new_
services tracked in `bedrock.yaml` to the HLD.

This command is _intended_ to be run in a pipeline (see the generated
`hld-lifecycle.yaml` created from `spk project init`), but can be run by the
user in a CLI for verification.

```
Usage: hld reconcile|r [options] <repository-name> <hld-path> <bedrock-application-repo-path>

Reconcile a HLD with the services tracked in bedrock.yaml.

Options:
  -h, --help  output usage information
```

For a `bedrock.yaml` file that contained within the
`https://dev.azure.com/foo/bar/_git` repository, that has the following
structure:

```
rings:
  master:
    isDefault: true
services:
  ./services/fabrikam:
    displayName: 'fabrikam'
    k8sBackendPort: 8001
    k8sBackend: 'fabrikam-k8s-svc'
    pathPrefix: 'fabrikam-service'
    pathPrefixMajorVersion: 'v1'
    helm:
      chart:
        branch: master
        git: 'https://dev.azure.com/foo/bar/_git'
        path: stable/fabrikam-application
    middlewares:
      - ''
variableGroups:
  - fabrikam-vg
```

A HLD is produced that resembles the following:

```
├── component.yaml
└── fabrikam
    ├── access.yaml
    ├── component.yaml
    ├── config
    │   └── common.yaml
    └── fabrikam
        ├── component.yaml
        ├── config
        │   └── common.yaml
        └── master
            ├── component.yaml
            ├── config
            │   └── common.yaml
            └── static
                ├── ingress-route.yaml
                └── middlewares.yaml
```

With the `ingress-route.yaml` representing a
[Traefik2 Ingress Route](https://docs.traefik.io/routing/providers/kubernetes-crd/#kind-ingressroute)
backed by a Kubernetes Service, and the `middlewares.yaml` representing a
[Traefik2 Middleware](https://docs.traefik.io/routing/providers/kubernetes-crd/#kind-middleware)
that strips path prefixes.

For the `bedrock.yaml` shown above, the `ingress-route.yaml` produced is:

```
apiVersion: traefik.containo.us/v1alpha1
kind: IngressRoute
metadata:
  name: fabrikam-master
spec:
  routes:
    - kind: Rule
      match: 'PathPrefix(`/v1/fabrikam-service`) && Headers(`Ring`, `master`)'
      middlewares:
        - name: fabrikam-master
      services:
        - name: fabrikam-k8s-svc-master
          port: 8001
```

And the `middlewares.yaml` produced is:

```
apiVersion: traefik.containo.us/v1alpha1
kind: Middleware
metadata:
  name: fabrikam-master
spec:
  stripPrefix:
    forceSlash: false
    prefixes:
      - /v1/fabrikam-service
```

Note that there exists a third generated file, `access.yaml`. For the above
`bedrock.yaml`, `access.yaml` contains a single line, which represents a
[Fabrikate access.yaml definition](https://github.com/microsoft/fabrikate/blob/master/docs/auth.md#accessyaml),
allowing Fabrikate to pull Helm Charts that are contained within the same
application repository:

```
'https://dev.azure.com/foo/bar/_git': ACCESS_TOKEN_SECRET
```

When `fabrikate` is invoked in the HLD to Manifest pipeline, it will utilize the
`ACCESS_TOKEN_SECRET` environment variable injected at pipeline run-time as a
Personal Access Token to pull any referenced helm charts from the application
repository.<|MERGE_RESOLUTION|>--- conflicted
+++ resolved
@@ -102,25 +102,14 @@
 Install the manifest generation pipeline to your Azure DevOps instance. Default values are set in spk-config.yaml and can be loaded via spk init or overriden via option flags.
 
 Options:
-<<<<<<< HEAD
-  -n, --pipeline-name <pipeline-name>                  Name of the pipeline to be created
-  -p, --personal-access-token <personal-access-token>  Personal Access Token
-  -o, --org-name <org-name>                            Organization Name for Azure DevOps
-  -u, --hld-url <hld-url>                              HLD Repository URL
-  -m, --manifest-url <manifest-url>                    Manifest Repository URL
-  -d, --devops-project <devops-project>                Azure DevOps Project
-  -b, --build-script-url <build-script-url>            Build Script URL. By default it is 'https://raw.githubusercontent.com/Microsoft/bedrock/master/gitops/azure-devops/build.sh'.
-=======
   -n, --pipeline-name <pipeline-name>                  Name of the pipeline to be created (default: "")
   -p, --personal-access-token <personal-access-token>  Personal Access Token (default: "")
   -o, --org-name <org-name>                            Organization Name for Azure DevOps (default: "")
-  -r, --hld-name <hld-name>                            HLD Repository Name in Azure DevOps (default: "")
   -u, --hld-url <hld-url>                              HLD Repository URL (default: "")
   -m, --manifest-url <manifest-url>                    Manifest Repository URL (default: "")
   -d, --devops-project <devops-project>                Azure DevOps Project (default: "")
   -b, --build-script-url <build-script-url>            Build Script URL. By default it is 'https://raw.githubusercontent.com/Microsoft/bedrock/master/gitops/azure-devops/build.sh'. (default: "https://raw.githubusercontent.com/Microsoft/bedrock/master/gitops/azure-devops/build.sh")
   --yaml-file-branch <yaml-file-branch>                The git branch where the pipeline definition yaml file is located. (default: "master")
->>>>>>> abae4eac
   -h, --help                                           output usage information
 ```
 
