{
  "name": "spk",
  "version": "0.2.0",
  "description": "The missing Bedrock CLI",
  "author": "Evan Louie <evan.louie@microsoft.com> (https://evanlouie.com)",
  "contributors": [],
  "license": "MIT",
  "scripts": {
    "build": "shx rm -rf dist && webpack && pkg dist/spk.js && shx mv spk-{linux,macos,win.exe} dist",
    "lint": "tslint 'src/**/*.ts{,x}'",
    "lint-fix": "tslint --fix 'src/**/*.ts{,x}'",
    "test": "jest --coverage --coverageReporters=cobertura --coverageReporters=html",
    "test-watch": "jest --watchAll",
    "postinstall": "cd node_modules/azure-devops-node-api && git apply ../../patches/001-azure-devops-node.patch || true",
    "test-coverage-html": "jest --coverage --coverageReporters=html"
  },
  "devDependencies": {
    "@types/cli-table": "^0.3.0",
    "@types/dotenv": "^6.1.1",
    "@types/isomorphic-fetch": "^0.0.35",
    "@types/jest": "^24.0.18",
    "@types/jest-when": "^2.7.0",
    "@types/js-yaml": "^3.12.1",
    "@types/mock-fs": "^4.10.0",
    "@types/node": "^12.7.8",
    "@types/node-emoji": "^1.8.1",
    "@types/shelljs": "^0.8.5",
    "@types/uuid": "^3.4.5",
    "husky": ">=1",
    "jest": "^24.9.0",
    "jest-when": "^2.7.0",
    "lint-staged": ">=8",
    "mock-fs": "^4.10.2",
    "nyc": "^14.1.1",
    "pkg": "^4.4.0",
    "prettier": "^1.18.2",
    "shx": "^0.3.2",
    "ts-jest": "^24.0.2",
    "ts-loader": "^6.0.4",
    "ts-node": "^8.4.1",
    "tslint": "^5.20.0",
    "tslint-config-prettier": "^1.18.0",
    "typescript": "^3.6.4",
    "webpack": "^4.41.2",
    "webpack-cli": "^3.3.9"
  },
  "prettier": {
    "proseWrap": "always"
  },
  "husky": {
    "hooks": {
      "pre-commit": "lint-staged"
    }
  },
  "lint-staged": {
    "*.{ts,tsx,js,jsx,css,json,yaml,md}": [
      "prettier --write",
      "git add"
    ]
  },
  "dependencies": {
    "@azure/arm-storage": "^10.1.0",
    "@azure/keyvault-secrets": "4.0.0-preview.5",
    "@azure/ms-rest-nodeauth": "^3.0.0",
    "@types/fs-extra": "^8.0.0",
    "@types/git-url-parse": "^9.0.0",
    "azure-devops-node-api": "9.0.1",
    "cli-table": "^0.3.1",
    "commander": "^3.0.1",
    "dotenv": "^8.1.0",
    "fs-extra": "^8.1.0",
    "git-js": "^1.1.1",
    "git-url-parse": "^11.1.2",
    "isomorphic-fetch": "^2.2.1",
    "js-yaml": "^3.13.1",
    "node-emoji": "^1.10.0",
    "open": "^6.4.0",
    "shelljs": "^0.8.3",
<<<<<<< HEAD
    "simple-git": "^1.126.0",
    "spektate": "^0.1.7",
=======
    "spektate": "^0.1.12",
>>>>>>> fd1111a1
    "uuid": "^3.3.3",
    "winston": "^3.2.1"
  }
}<|MERGE_RESOLUTION|>--- conflicted
+++ resolved
@@ -76,12 +76,8 @@
     "node-emoji": "^1.10.0",
     "open": "^6.4.0",
     "shelljs": "^0.8.3",
-<<<<<<< HEAD
     "simple-git": "^1.126.0",
-    "spektate": "^0.1.7",
-=======
     "spektate": "^0.1.12",
->>>>>>> fd1111a1
     "uuid": "^3.3.3",
     "winston": "^3.2.1"
   }
