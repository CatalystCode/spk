{
  "name": "spk",
  "version": "1.0.0",
  "description": "The missing Bedrock CLI",
  "author": "Evan Louie <evan.louie@microsoft.com> (https://evanlouie.com)",
  "contributors": [],
  "license": "MIT",
  "scripts": {
    "build": "shx rm -rf dist && webpack && pkg dist/spk.js && shx mv spk-{linux,macos,win.exe} dist",
    "test": "jest",
    "test-watch": "jest --watchAll"
  },
  "devDependencies": {
    "@types/cli-table": "^0.3.0",
    "@types/jest": "^24.0.18",
    "@types/js-yaml": "^3.12.1",
    "@types/node": "^12.7.4",
    "@types/shelljs": "^0.8.5",
    "@types/uuid": "^3.4.5",
    "husky": ">=1",
    "jest": "^24.9.0",
    "lint-staged": ">=8",
    "pkg": "^4.4.0",
    "prettier": "^1.18.2",
    "shx": "^0.3.2",
    "ts-jest": "^24.0.2",
    "ts-loader": "^6.0.4",
    "tslint": "^5.19.0",
    "tslint-config-prettier": "^1.18.0",
    "typescript": "^3.6.2",
    "webpack": "^4.39.3",
    "webpack-cli": "^3.3.8"
  },
  "prettier": {
    "proseWrap": "always"
  },
  "husky": {
    "hooks": {
      "pre-commit": "lint-staged"
    }
  },
  "lint-staged": {
    "*.{ts,tsx,js,jsx,css,json,yaml,md}": [
      "prettier --write",
      "git add"
    ]
  },
  "dependencies": {
<<<<<<< HEAD
=======
    "cli-table": "^0.3.1",
>>>>>>> cfa4f9bb
    "@types/node-emoji": "^1.8.1",
    "commander": "^3.0.1",
    "js-yaml": "^3.13.1",
    "node-emoji": "^1.10.0",
    "shelljs": "^0.8.3",
    "spektate": "^0.1.4",
    "uuid": "^3.3.3",
    "winston": "^3.2.1"
  }
}<|MERGE_RESOLUTION|>--- conflicted
+++ resolved
@@ -46,10 +46,7 @@
     ]
   },
   "dependencies": {
-<<<<<<< HEAD
-=======
     "cli-table": "^0.3.1",
->>>>>>> cfa4f9bb
     "@types/node-emoji": "^1.8.1",
     "commander": "^3.0.1",
     "js-yaml": "^3.13.1",
