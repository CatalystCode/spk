--- conflicted
+++ resolved
@@ -7,13 +7,9 @@
   "license": "MIT",
   "scripts": {
     "build": "shx rm -rf dist && webpack && pkg dist/spk.js && shx mv spk-{linux,macos,win.exe} dist",
-<<<<<<< HEAD
-    "test": "jest --coverage --coverageReporters=cobertura --coverageReporters=html",
-=======
     "lint": "tslint 'src/**/*.ts{,x}'",
     "lint-fix": "tslint --fix 'src/**/*.ts{,x}'",
-    "test": "jest --coverage --coverageReporters=cobertura",
->>>>>>> 35687b08
+    "test": "jest --coverage --coverageReporters=cobertura --coverageReporters=html",
     "test-watch": "jest --watchAll"
   },
   "devDependencies": {
