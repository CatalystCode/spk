--- conflicted
+++ resolved
@@ -26,10 +26,7 @@
 FrontEnd=fabrikam.acme.frontend
 BackEnd=fabrikam.acme.backend
 hld_dir=fabrikam-hld
-<<<<<<< HEAD
-=======
 manifests_dir=fabrikam-manifests
->>>>>>> cb22f096
 vg_name=fabrikam-vg
 services_dir=services
 mono_repo_dir=fabrikam2019
@@ -50,9 +47,6 @@
 
 cd $TEST_WORKSPACE
 
-<<<<<<< HEAD
-# HLD repo set up
-=======
 # Manifest Repo Setup ------------------
 mkdir $manifests_dir
 cd $manifests_dir
@@ -87,16 +81,11 @@
 cd ..
 
 # HLD repo set up -----------------------
->>>>>>> cb22f096
 mkdir $hld_dir
 cd $hld_dir
 git init
 spk hld init
-<<<<<<< HEAD
-file_we_expect=("spk.log" "azure-pipelines.yaml")
-=======
 file_we_expect=("spk.log" "manifest-generation.yaml")
->>>>>>> cb22f096
 validate_directory "$TEST_WORKSPACE/$hld_dir" "${file_we_expect[@]}"
 
 git add -A
@@ -125,8 +114,6 @@
 
 # *** TODO: Get ride of duplication
 
-<<<<<<< HEAD
-=======
 # First we should check hld pipelines exist. If there is a pipeline with the same name we should delete it
 hld_pipeline_exists $AZDO_ORG_URL $AZDO_PROJECT $hld_dir $manifests_dir
 
@@ -140,7 +127,6 @@
 pipeline_created=$(az pipelines show --name $hld_dir-to-$manifests_dir --org $AZDO_ORG_URL --p $AZDO_PROJECT)
 # TODO: Verify the pipeline run was successful
 
->>>>>>> cb22f096
 # App Code Mono Repo set up 
 mkdir $mono_repo_dir
 cd $mono_repo_dir
