# Integration Testing SPK

This directory contains shell scripts that execute on a build agent and run
`spk` commands. An [Azure DevOps pipeline yaml](../smoke-test-pipeline.yml) file
scheduled the run of these tests. The yaml file orchestrates the download the
lastest master branch build artifact of `spk` on a daily basis and running smoke
tests.

`validations.sh`

- This file orchestrates the scenarios and is designed to fail on first error.

`functions.sh`

- This file has simple functions that are reused by `validations.sh`.

# Scenarios Exercised So Far

- As a developer create a mono-repo and add services
- As a developer create variable group with variables
- As a developer create a pipeline from an existing service
- As a developer create a service revision from an existing service

# Operational Coverage

## Initialization

| Command  | Coverage |
| -------- | -------- |
| spk init | 🚫       |

## Project Creation

| Command                                | Coverage |
| -------------------------------------- | -------- |
| spk project init                       | ✅       |
| spk project create-variable-group      | ✅       |
| spk project install-lifecycle-pipeline | 🚫       |

## Service Management

| Command                            | Coverage |
| ---------------------------------- | -------- |
| spk service create                 | ✅       |
| spk service install-build-pipeline | ✅       |
| spk service create-revision        | ✅       |

## HLD Management

| Command                           | Coverage |
| --------------------------------- | -------- |
| spk hld init                      | ✅       |
<<<<<<< HEAD
| spk hld install-manifest-pipeline | 🚫       |
=======
| spk hld install-manifest-pipeline | ✅       |
>>>>>>> cb22f096

## Ingress Route Management

| Command                  | Coverage |
| ------------------------ | -------- |
| spk ingress-route create | 🚫       |

## Variable Group Management

| Command                   | Coverage |
| ------------------------- | -------- |
| spk variable-group create | 🚫       |

## Service Introspection

| Command                  | Coverage |
| ------------------------ | -------- |
| spk deployment get       | 🚫       |
| spk deployment onboard   | 🚫       |
| spk deployment validate  | 🚫       |
| spk deployment dashboard | 🚫       |
| spk deployment create    | 🚫       |

## Infrastructure Management

| Command                    | Coverage |
| -------------------------- | -------- |
| spk infra scaffold         | 🚫       |
| spk infra validate onboard | 🚫       |
| spk infra generate         | 🚫       |

# Setup Instructions

## Requirements

1. Azure DevOps Organization and Project
2. Create variable group named `spk-vg`. Inside the variable group have the
   following key/values:
   - AZDO_PROJECT (e.g. `bedrock`)
   - AZDO_ORG (e.g. `epicstuff`)
   - AZDO_PAT (e.g. Personal Access Token with access to AZDO_PROJECT) <-- 🔒
   - SP_APP_ID (e.g Service Principal App Id)
   - SP_PASS (e.g Service Principal Password) <-- 🔒
   - SP_TENANT (e.g Service Principal Tenant Id)
   - ACR_NAME (e.g Name of ACR resource that is accessible from above service
     principal)
   - SPK_DEFINITION_ID ( DefinitionId of the SPK artifact build)
   - SPK_PROJECT_ID ( Project Id of the AzDO project the SPK build occurs in)
   - FUNC_SCRIPT (e.g.
     https://raw.githubusercontent.com/MY_ORG/spk/master/tests/functions.sh)
   - TEST_SCRIPT (e.g.
     https://raw.githubusercontent.com/MY_ORG/spk/master/tests/validations.sh)
3. Azure CLI with Azure DevOps Extension
   - Provided in pipeline yaml
4. SPK Binary
   - Provided in pipeline yaml

## How to find Definition and Project Ids

Navigate to your SPK build pipeline in Azure DevOps. Pay attention to the URL in
<<<<<<< HEAD
the browser. The example below is for teh CatalystCode.spk pipeline. The
=======
the browser. The example below is for the CatalystCode.spk pipeline. The
>>>>>>> cb22f096
definition id is 128. ![definitionid](./images/definitionid.png)

You can find the project id but navigating tot
`https://dev.azure.com/{organization}/_apis/projects?api-version=5.0-preview.3`
in your web browser. Replace {organization} with the name of your org. You will
get a JSON payload with a array of Azure DevOps projects. Find yours and use the
top level `Id` field as the Project Id.

## Testing locally

<<<<<<< HEAD
When testing locally you don't need to do teh above set up. Since there is no
pipeline.
=======
When testing locally you don't need to do the above set up since there is no
pipeline. Instead run these steps:
>>>>>>> cb22f096

1. Login into AZ CLI
2. Install Azure DevOps Extension
3. Set the following environment variables
   <pre>
   export SPK_LOCATION=<b>REPLACE_ME</b>
   export AZDO_PROJECT=<b>REPLACE_ME</b>
   export AZDO_ORG=<b>REPLACE_ME</b>
   export ACCESS_TOKEN_SECRET=<b>REPLACE_ME</b>
   export ACR_NAME=<b>REPLACE_ME</b>
   export AZURE_DEVOPS_EXT_PAT=<b>REPLACE_ME</b>
<<<<<<< HEAD
=======
   export SP_PASS=<b>REPLACE_ME</b>
   export SP_APP_ID=<b>REPLACE_ME</b>
   export SP_TENANT=<b>REPLACE_ME</b>
>>>>>>> cb22f096
   </pre>
4. Navigate to this directory in shell
5. RUN --> `$ . functions.sh`
6. RUN --> `$ sh validations.sh`<|MERGE_RESOLUTION|>--- conflicted
+++ resolved
@@ -50,11 +50,7 @@
 | Command                           | Coverage |
 | --------------------------------- | -------- |
 | spk hld init                      | ✅       |
-<<<<<<< HEAD
-| spk hld install-manifest-pipeline | 🚫       |
-=======
 | spk hld install-manifest-pipeline | ✅       |
->>>>>>> cb22f096
 
 ## Ingress Route Management
 
@@ -115,11 +111,7 @@
 ## How to find Definition and Project Ids
 
 Navigate to your SPK build pipeline in Azure DevOps. Pay attention to the URL in
-<<<<<<< HEAD
-the browser. The example below is for teh CatalystCode.spk pipeline. The
-=======
 the browser. The example below is for the CatalystCode.spk pipeline. The
->>>>>>> cb22f096
 definition id is 128. ![definitionid](./images/definitionid.png)
 
 You can find the project id but navigating tot
@@ -130,13 +122,8 @@
 
 ## Testing locally
 
-<<<<<<< HEAD
-When testing locally you don't need to do teh above set up. Since there is no
-pipeline.
-=======
 When testing locally you don't need to do the above set up since there is no
 pipeline. Instead run these steps:
->>>>>>> cb22f096
 
 1. Login into AZ CLI
 2. Install Azure DevOps Extension
@@ -148,12 +135,9 @@
    export ACCESS_TOKEN_SECRET=<b>REPLACE_ME</b>
    export ACR_NAME=<b>REPLACE_ME</b>
    export AZURE_DEVOPS_EXT_PAT=<b>REPLACE_ME</b>
-<<<<<<< HEAD
-=======
    export SP_PASS=<b>REPLACE_ME</b>
    export SP_APP_ID=<b>REPLACE_ME</b>
    export SP_TENANT=<b>REPLACE_ME</b>
->>>>>>> cb22f096
    </pre>
 4. Navigate to this directory in shell
 5. RUN --> `$ . functions.sh`
