# Integration Testing SPK

This directory contains shell scripts that execute on a build agent and run
`spk` commands. An [Azure DevOps pipeline yaml](../smoke-test-pipeline.yml) file
scheduled the run of these tests. The yaml file orchestrates the download the
lastest master branch build artifact of `spk` on a daily basis and running smoke
tests.

`validations.sh`
<<<<<<< HEAD

- This file orchestrates the scenarios and is designed to fail on first error.

`functions.sh`
=======
- This file orchestrates the scenarios and is designed to fail on first error.

`functions.sh`
- This file is has simple functions that are reused by `validations.sh`.
>>>>>>> 064029b9

- This file is has simple functions that are reused by `validations.sh`.

# Scenarios Exercised So Far

- As a developer create a mono-repo and add services
- As a developer create a pipeline from an existing service
- As a devleper create a service revision from an existing service

# Operational Coverage

## Initialization

| Command  | Coverage |
| -------- | -------- |
| spk init | 🚫       |

## Project Creation

| Command          | Coverage |
| ---------------- | -------- |
| spk project init | ✅       |

## Service Management

| Command                     | Coverage |
| --------------------------- | -------- |
| spk service create          | ✅       |
| spk service create-pipeline | ✅       |
| spk service create-revision | ✅       |

## HLD Management

| Command                           | Coverage |
| --------------------------------- | -------- |
| spk hld init                      | 🚫       |
| spk hld install-manifest-pipeline | 🚫       |

## Ingress Route Management

| Command                  | Coverage |
| ------------------------ | -------- |
| spk ingress-route create | 🚫       |

## Variable Group Management

| Command                   | Coverage |
| ------------------------- | -------- |
| spk variable-group create | 🚫       |

## Service Introspection

| Command                  | Coverage |
| ------------------------ | -------- |
| spk deployment get       | 🚫       |
| spk deployment onboard   | 🚫       |
| spk deployment validate  | 🚫       |
| spk deployment dashboard | 🚫       |
| spk deployment create    | 🚫       |

## Infrastructure Management

| Command                    | Coverage |
| -------------------------- | -------- |
| spk infra scaffold         | 🚫       |
| spk infra validate onboard | 🚫       |
| spk infra generate         | 🚫       |

# Setup Instructions

## Requirements

- SPK Binary
- Azure DevOps Organization and Project
- Azure CLI with Azure DevOps Extension
- A variable group named `spk-vg`<|MERGE_RESOLUTION|>--- conflicted
+++ resolved
@@ -7,17 +7,12 @@
 tests.
 
 `validations.sh`
-<<<<<<< HEAD
 
 - This file orchestrates the scenarios and is designed to fail on first error.
 
 `functions.sh`
-=======
-- This file orchestrates the scenarios and is designed to fail on first error.
 
-`functions.sh`
 - This file is has simple functions that are reused by `validations.sh`.
->>>>>>> 064029b9
 
 - This file is has simple functions that are reused by `validations.sh`.
 
