print_array () {
    #usage: print_array "${my_array[@]}"
    arr=("$@")
    for i in "${arr[@]}";
    do
        : 
        echo "\t$i"
    done
}
validate_directory () {    
    echo "Checking directory $1" 
    #Get first arg then shift over to get array arg
    actual_files=( $(find $1 -maxdepth 1 -type f) ); shift
    # actual_files=("$1"/*); shift
    local expected_files=( "$@" ) #"${2[@]}" #("azure-pipelines.yaml" "Dockerfile" )

    # Get the base filenames for comparison
    actual_base_files=()
    for i in "${actual_files[@]}"
    do
        : 
        echo "Current file: $i"
        currentFile=$(basename "$i")
        # echo "Current file: $currentFile"
        actual_base_files+=($currentFile)
    done

    if [ ${#actual_files[@]} -ne ${#expected_files[@]} ];then
        echo "File count mismatch";
        echo "Expected ${#expected_files[@]} files but there are ${#actual_files[@]} files"
        exit 1
    fi

    # Comparing arrarys
    difference_array=()
    for i in "${expected_files[@]}"; do
        skip=
        for j in "${actual_base_files[@]}"; do
            [[ $i == $j ]] && { skip=1; break; }
        done
        [[ -n $skip ]] || difference_array+=("$i")
    done
    #declare -p difference_array

    # echo "Size: ${#difference_array[@]}"
    if [ ${#difference_array[@]} -ne 0 ];then
        echo "Found unexpected files in directory..."
        print_array "${difference_array[@]}"
        exit 1
    fi
}

validate_service () {
    echo "Checking directory `$1`" 
    local files=( ".gitignore" "azure-pipelines.yaml" "Dockerfile" )
    for i in "${files[@]}"
    do
        : 
        currentFile="$1/$i"
        echo "Current file: $currentFile"
        if [ ! -f $currentFile ]; then
            echo "The file `$i` does not exist in directory `$1`"
            exit 1
        fi
    done
}

validate_mono_repo () {
    echo "Checking directory `$1`" 
    local files=( ".gitignore" "bedrock.yaml" "maintainers.yaml" )
    for i in "${files[@]}"
    do
        : 
        currentFile="$1/$i"
        echo "Current file: $currentFile"
        if [ ! -f $currentFile ]; then
            echo "The file `$i` does not exist in directory `$1`"
            exit 1
        fi
    done
    echo "Not implemented" && exit 1
}

validate_pipeline_creation () {
    #TODO
    echo "Not implemented" && exit 1
}

validate_pull_request () {
    #TODO
    echo "Not implemented" && exit 1
}

function getHostandPath () {
    # extract the protocol
    proto="$(echo $1 | grep :// | sed -e's,^\(.*://\).*,\1,g')"
    # remove the protocol
    url="$(echo ${1/$proto/})"
    # extract the user (if any)
    user="$(echo $url | grep @ | cut -d@ -f1)"
    # extract the host and port
    hostport="$(echo ${url/$user@/} | cut -d/ -f1)"
    # by request host without port    
    host="$(echo $hostport | sed -e 's,:.*,,g')"
    # by request - try to extract the port
    port="$(echo $hostport | sed -e 's,^.*:,:,g' -e 's,.*:\([0-9]*\).*,\1,g' -e 's,[^0-9],,g')"
    # extract the path (if any)
    path="$(echo $url | grep / | cut -d/ -f2-)"
    
    echo "$host/$path"
}


function repo_exists () {
    repo_result=$(az repos list --org $1 -p $2)
    repo_name=$3
    repo_exists=$(echo $repo_result | jq -r --arg repo_name "$repo_name" '.[].name | select(. == $repo_name ) != null')

    if [ "$repo_exists" = "true" ]; then
        echo "The repo '$repo_name' already exists "
        # Get the repo id
        repo_id=$(echo "$repo_result"  | jq -r --arg repo_name "$repo_name" '.[] | select(.name == $repo_name) | .id')
        echo "repo_id to delete is $repo_id"
        # Delete the repo
        az repos delete --id "$repo_id" --yes --org $1 --p $2
    fi
}

function variable_group_exists () {
    vg_result=$(az pipelines variable-group list --org $1 -p $2)
    vg_name=$3
    action=$4
    echo "Checking if the variable group $vg_name exists..."
    vg_exists=$(echo $vg_result | jq -r --arg vg_name "$vg_name" '.[].name | select(. == $vg_name ) != null')

    if [ "$vg_exists" = "true" ]; then
        echo "The variable group '$vg_name' exists "
        if [ "$action" == "delete" ]; then
            # Get the variable group id
            vg_id=$(echo "$vg_result"  | jq -r --arg vg_name "$vg_name" '.[] | select(.name == $vg_name) | .id')
            echo "variable group to delete is $vg_id"
            # Delete the variable group
            az pipelines variable-group delete --id "$vg_id" --yes --org $1 --p $2
        fi
    else
        echo "The variable group $vg_name does not exist"
        if [ "$action" == "fail" ]; then
            exit 1
        fi
    fi
}

function pipeline_exists () {
    echo "Checking if pipeline: ${3} already exists."
    pipeline_results=$(az pipelines list --org $1 --p $2)
    pipeline_exists=$(tr '"\""' '"\\"' <<< "$pipeline_results" | jq -r --arg pipeline_name ${3} '.[].name  | select(. == $pipeline_name ) != null')
    if [ "$pipeline_exists" = "true" ]; then
        echo "The pipeline '${3}' already exists."
        # Get the pipeline id. We have to replace single "\" with "\\"
        pipeline_id=$(tr '"\""' '"\\"' <<<"$pipeline_results"  | jq -r --arg pipeline_name ${3} '.[] | select(.name == $pipeline_name) | .id')
        echo "pipeline_id to delete is $pipeline_id"
        # Delete the repo
        az pipelines delete --id "$pipeline_id" --yes --org $1 --p $2
    fi
}

function verify_pipeline_with_poll () {
    local pipeline_name=$3
    poll_timeout=$4
    poll_interval=$5
    end=$((SECONDS+$poll_timeout))
    loop_result="unknown"
    
    echo "Attempting to verify that the pipeline build for $pipeline_name is successful..."
    pipeline_result=$(az pipelines build definition show --name $pipeline_name --org $AZDO_ORG_URL --p $AZDO_PROJECT)
    pipeline_id=$(tr '"\""' '"\\"' <<< "$pipeline_result" | jq .id)
    echo "$pipeline_name has pipeline id of $pipeline_id"

    while [ $SECONDS -lt $end ]; do
        pipeline_builds=$(az pipelines build list --definition-ids $pipeline_id --org $1 --p $2)
        
        # We expect only 1 build right now
        build_count=$(tr '"\""' '"\\"' <<< "$pipeline_builds" | jq '. | length')
        if [ "$build_count" != "1"  ]; then 
            echo "Expected 1 build for pipeline: $pipeline_name-$pipeline_id but found $build_count"
            exit 1 
        fi

        # We use grep because of string matching issues
        echo "Get the build status for build..."
        pipeline_status=$(tr '"\""' '"\\"' <<< "$pipeline_builds" | jq .[0].status)
        echo "pipeline: $pipeline_name-$pipeline_id:"
        echo "pipeline_status this iteration --> $pipeline_status"
        if [ "$(echo $pipeline_status | grep 'completed')" != "" ]; then
            pipeline_result=$(tr '"\""' '"\\"' <<< "$pipeline_builds" | jq .[0].result)
            if [ "$(echo $pipeline_result | grep 'succeeded')" != "" ]; then
<<<<<<< HEAD
                echo "Successful build for pipeline id $pipeline_id!"
                loop_result=$pipeline_result
                break
            else
                echo "Expected successful build for pipeline id $pipeline_id but result is $pipeline_result"
                exit 1 
            fi
        else
        echo "Pipeline Id $pipeline_id status is $pipeline_status. Sleeping for $poll_interval seconds"
=======
                echo "Successful build for pipeline: $pipeline_name-$pipeline_id!"
                loop_result=$pipeline_result
                break
            else
                echo "Expected successful build for pipeline: $pipeline_name-$pipeline_id but result is $pipeline_result"
                exit 1 
            fi
        else
        echo "pipeline: $pipeline_name-$pipeline_id status is $pipeline_status. Sleeping for $poll_interval seconds"
>>>>>>> 8dbf51bf
        sleep $poll_interval
        fi 
    done
    if [ "$loop_result" = "unknown" ]; then
        echo "Polling pipeline: $pipeline_name-$pipeline_id timed out after $poll_timeout seconds!"
        exit 1
    fi
}

function approve_pull_request () {
    all_prs=$(az repos pr list --org $1 --p $2) 
    pr_title=$3

    pr_exists=$(echo $all_prs | jq -r --arg pr_title "$pr_title" '.[] | select(.title == $pr_title) != null')
    if [ "$pr_exists" != "true" ]; then
        echo "PR for '$pr_title' not found"
        exit 1
    fi
    pull_request_id=$(echo $all_prs | jq -r --arg pr_title "$pr_title" '.[] | select(.title == $pr_title) | .pullRequestId')
    echo "Found pull request id $pull_request_id for '$pr_title'"
    approve_result=$(az repos pr update --id "$pull_request_id" --auto-complete true --output json )

    if [ "$(echo $approve_result | jq '.mergeStatus' | grep 'succeeded')" != "" ]; then
        echo "PR $pull_request_id approved"
    else
        echo "Issue approving PR $pull_request_id"
        exit 1
    fi
}<|MERGE_RESOLUTION|>--- conflicted
+++ resolved
@@ -194,17 +194,6 @@
         if [ "$(echo $pipeline_status | grep 'completed')" != "" ]; then
             pipeline_result=$(tr '"\""' '"\\"' <<< "$pipeline_builds" | jq .[0].result)
             if [ "$(echo $pipeline_result | grep 'succeeded')" != "" ]; then
-<<<<<<< HEAD
-                echo "Successful build for pipeline id $pipeline_id!"
-                loop_result=$pipeline_result
-                break
-            else
-                echo "Expected successful build for pipeline id $pipeline_id but result is $pipeline_result"
-                exit 1 
-            fi
-        else
-        echo "Pipeline Id $pipeline_id status is $pipeline_status. Sleeping for $poll_interval seconds"
-=======
                 echo "Successful build for pipeline: $pipeline_name-$pipeline_id!"
                 loop_result=$pipeline_result
                 break
@@ -214,7 +203,6 @@
             fi
         else
         echo "pipeline: $pipeline_name-$pipeline_id status is $pipeline_status. Sleeping for $poll_interval seconds"
->>>>>>> 8dbf51bf
         sleep $poll_interval
         fi 
     done
